#!/usr/bin/env python3
# -*- coding: utf-8 -*-
from __future__ import print_function, unicode_literals

import platform
import sys

from helpers.cli import CLI
from helpers.command import Command
from helpers.config import Config
from helpers.setup import Setup
from helpers.template import Template


def run(force_setup=False):

    if sys.version_info[0] == 2:
        CLI.colored_print("╔═══════════════════════════════════════════════════════════════╗", CLI.COLOR_ERROR)
        CLI.colored_print("║ DEPRECATION: Python 2.7 has reached the end of its life on    ║", CLI.COLOR_ERROR)
        CLI.colored_print("║ January 1st, 2020. Please upgrade your Python as Python 2.7   ║", CLI.COLOR_ERROR)
        CLI.colored_print("║ is not maintained anymore.                                    ║", CLI.COLOR_ERROR)
        CLI.colored_print("║ A future version of KoBoInstall will drop support for it.     ║", CLI.COLOR_ERROR)
        CLI.colored_print("╚═══════════════════════════════════════════════════════════════╝", CLI.COLOR_ERROR)

    if not platform.system() in ["Linux", "Darwin"]:
        CLI.colored_print("Not compatible with this OS", CLI.COLOR_ERROR)
    else:
        config = Config()
        current_config = config.get_config()
        if config.first_time:
            force_setup = True

        if force_setup:
            current_config = config.build()
            Setup.clone_kobodocker(config)
            Template.render(config)
            config.init_letsencrypt()
            Setup.update_hosts(current_config)
        else:
            if config.auto_detect_network():
                Template.render(config)
                Setup.update_hosts(current_config)

        Command.start()


if __name__ == "__main__":
    if len(sys.argv) > 2:
        if sys.argv[1] == "-cf" or sys.argv[1] == "--compose-frontend":
            Command.compose_frontend(sys.argv[2:])
        elif sys.argv[1] == "-cb" or sys.argv[1] == "--compose-backend":
            Command.compose_backend(sys.argv[2:])
        else:
            CLI.colored_print("Bad syntax. Try 'run.py --help'", CLI.COLOR_ERROR)
    elif len(sys.argv) == 2:
        if sys.argv[1] == "-h" or sys.argv[1] == "--help":
            Command.help()
        elif sys.argv[1] == "-u" or sys.argv[1] == "--update":
<<<<<<< HEAD
            Command.update()
=======
            # Gets changed to "update" in a future release; accept either
            # "update" or "upgrade" here to ease the transition
            Command.upgrade()
        elif sys.argv[1] == "--upgrade":
            Command.upgrade()
>>>>>>> d5836ff1
        elif sys.argv[1] == "-i" or sys.argv[1] == "--info":
            Command.info(0)
        elif sys.argv[1] == "-s" or sys.argv[1] == "--setup":
            run(force_setup=True)
        elif sys.argv[1] == "-S" or sys.argv[1] == "--stop":
            Command.stop()
        elif sys.argv[1] == "-l" or sys.argv[1] == "--logs":
            Command.logs()
        elif sys.argv[1] == "-b" or sys.argv[1] == "--build":
            Command.build()
        elif sys.argv[1] == "-bkf" or sys.argv[1] == "--build-kpi":
            Command.build("kf")
        elif sys.argv[1] == "-bkc" or sys.argv[1] == "--build-kobocat":
            Command.build("kc")
        elif sys.argv[1] == "-v" or sys.argv[1] == "--version":
            Command.version()
        elif sys.argv[1] == "-m" or sys.argv[1] == "--maintenance":
            Command.configure_maintenance()
        elif sys.argv[1] == "-sm" or sys.argv[1] == "--stop-maintenance":
            Command.stop_maintenance()
        else:
            CLI.colored_print("Bad syntax. Try 'run.py --help'", CLI.COLOR_ERROR)
    else:
        run()<|MERGE_RESOLUTION|>--- conflicted
+++ resolved
@@ -56,15 +56,11 @@
         if sys.argv[1] == "-h" or sys.argv[1] == "--help":
             Command.help()
         elif sys.argv[1] == "-u" or sys.argv[1] == "--update":
-<<<<<<< HEAD
             Command.update()
-=======
-            # Gets changed to "update" in a future release; accept either
-            # "update" or "upgrade" here to ease the transition
-            Command.upgrade()
         elif sys.argv[1] == "--upgrade":
-            Command.upgrade()
->>>>>>> d5836ff1
+            # "update" was called "upgrade" in a previous release; accept
+            # either "update" or "upgrade" here to ease the transition
+            Command.update()
         elif sys.argv[1] == "-i" or sys.argv[1] == "--info":
             Command.info(0)
         elif sys.argv[1] == "-s" or sys.argv[1] == "--setup":
