--- conflicted
+++ resolved
@@ -27,13 +27,8 @@
 Get docker logs:  
 `$kobo-install> python3 run.py --logs`
 
-<<<<<<< HEAD
 Update KoBoToolbox:  
-`$kobo-install> python run.py --update`
-=======
-Upgrade KoBoToolbox:  
-`$kobo-install> python3 run.py --upgrade`
->>>>>>> 990bfbd6
+`$kobo-install> python3 run.py --update`
 
 Stop KoBoToolbox:  
 `$kobo-install> python3 run.py --stop`
@@ -41,13 +36,8 @@
 Get help:  
 `$kobo-install> python3 run.py --help`
 
-<<<<<<< HEAD
-Get version:
-`$kobo-install> python run.py --version`
-=======
 Get version:  
 `$kobo-install> python3 run.py --version`
->>>>>>> 990bfbd6
 
 Build kpi and kobocat (dev mode):  
 `$kobo-install> python3 run.py --build`
