# -*- coding: utf-8 -*-
from __future__ import print_function, unicode_literals, division

import binascii
import json
import os
import re
import shutil
import stat
import string
import sys
import time
from datetime import datetime
from random import choice

from helpers.cli import CLI
from helpers.network import Network
from helpers.singleton import Singleton, with_metaclass


# Use this class as a singleton to get the same configuration
# for each instantiation.
class Config(with_metaclass(Singleton)):

    CONFIG_FILE = ".run.conf"
    UNIQUE_ID_FILE = ".uniqid"
    UPSERT_DB_USERS_TRIGGER_FILE = ".upsert_db_users"
    TRUE = "1"
    FALSE = "2"
    LETSENCRYPT_DOCKER_DIR = "nginx-certbot"
    ENV_FILES_DIR = "kobo-env"
    DEFAULT_PROXY_PORT = "8080"
    DEFAULT_NGINX_PORT = "80"
    DEFAULT_NGINX_HTTPS_PORT = "443"
<<<<<<< HEAD
    KOBO_DOCKER_BRANCH = '300-backups-venv-failure'
    KOBO_INSTALL_VERSION = '3.2.0'
=======
    KOBO_DOCKER_BRANCH = '2.020.32'
    KOBO_INSTALL_VERSION = '3.1.3'

    # Maybe overkill. Use this class as a singleton to get the same configuration
    # for each instantiation.
    __metaclass__ = Singleton
>>>>>>> 1bcb68d3

    def __init__(self):
        self.__config = self.read_config()
        self.__first_time = None
        self.__primary_ip = Network.get_primary_ip()

    @property
    def advanced_options(self):
        """
        Checks whether advanced options should be displayed
        :return: bool 
        """
        return self.__config.get("advanced") == Config.TRUE

    def auto_detect_network(self):
        """
        Tries to detect new ip
        :return: bool
        """
        changed = False
        local_interfaces = Network.get_local_interfaces(all=True)

        if self.__config.get("local_interface_ip") not in local_interfaces.values():
            self.__detect_network()
            self.write_config()
            changed = True
        return changed

    @property
    def aws(self):
        """
        Checks whether questions are backend only
        :return: bool
        """
        return self.__config.get("use_aws") == Config.TRUE

    @property
    def backend(self):
        return not self.multi_servers or self.primary_backend or \
            self.secondary_backend

    @property
    def block_common_http_ports(self):
        return self.use_letsencrypt or self.__config.get("block_common_http_ports") == Config.TRUE

    @property
    def expose_backend_ports(self):
        return self.__config.get("expose_backend_ports") == Config.TRUE

    def get_env_files_path(self):
        current_path = os.path.realpath(os.path.normpath(os.path.join(
            self.__config.get("kobodocker_path"),
            "..",
            Config.ENV_FILES_DIR
        )))

        old_path = os.path.realpath(os.path.normpath(os.path.join(
            self.__config.get("kobodocker_path"),
            '..',
            'kobo-deployments'
        )))

        # if old location is detected, move it to new path.
        if os.path.exists(old_path):
            shutil.move(old_path, current_path)

        return current_path

    def get_letsencrypt_repo_path(self):
        return os.path.realpath(os.path.normpath(os.path.join(
            self.__config.get("kobodocker_path"),
            "..",
            Config.LETSENCRYPT_DOCKER_DIR
        )))

    def get_prefix(self, role):
        roles = {
            'frontend': 'kobofe',
            'backend': 'kobobe',
            'maintenance': 'kobomaintenance'
        }

        try:
            prefix_ = roles[role]
        except KeyError:
            CLI.colored_print("Invalid composer file", CLI.COLOR_ERROR)
            sys.exit(-1)

        if not self.__config.get("docker_prefix"):
            return prefix_

        return "{}-{}".format(self.__config.get("docker_prefix"),
                              prefix_)

    @property
    def backend_questions(self):
        """
        Checks whether questions are backend only
        :return: bool
        """
        return not self.multi_servers or not self.frontend

    def build(self):
        """
        Build configuration based on user's answer
        :return: dict
        """
        if not self.__primary_ip:
            CLI.colored_print("╔══════════════════════════════════════════════════════╗", CLI.COLOR_ERROR)
            CLI.colored_print("║ No valid networks detected. Can not continue!        ║", CLI.COLOR_ERROR)
            CLI.colored_print("║ Please connect to a network and re-run the command.  ║", CLI.COLOR_ERROR)
            CLI.colored_print("╚══════════════════════════════════════════════════════╝", CLI.COLOR_ERROR)
            sys.exit(1)
        else:

            self.__config = self.__get_upgraded_config()
            self.__welcome()

            self.__create_directory()
            self.__questions_advanced_options()
            self.__questions_installation_type()
            self.__detect_network()

            if not self.local_install:
                if self.advanced_options:
                    self.__questions_multi_servers()
                    if self.multi_servers:
                        self.__questions_roles()
                        if self.frontend or self.secondary_backend:
                            self.__questions_private_routes()
                    else:
                        self.__reset(private_dns=True)

                if self.frontend_questions:
                    self.__questions_public_routes()
                    self.__questions_https()
                    self.__questions_reverse_proxy()

            if self.frontend_questions:
                self.__questions_smtp()
                self.__questions_super_user_credentials()

            if self.advanced_options:
                self.__questions_docker_prefix()
                self.__questions_dev_mode()
                self.__questions_postgres()
                self.__questions_mongo()
                self.__questions_redis()
                self.__questions_ports()

                if self.frontend_questions:
                    self.__questions_secret_keys()
                    self.__questions_aws()
                    self.__questions_google()
                    self.__questions_raven()
                    self.__questions_uwsgi()
            else:
                self.__secure_mongo()

            self.__questions_backup()

            self.write_config()

            return self.__config

    @property
    def dev_mode(self):
        return self.__config.get("dev_mode") == Config.TRUE

    @property
    def first_time(self):
        """
        Checks whether setup is running for the first time
        :return: bool
        """
        if self.__first_time is None:
            self.__first_time = self.__config.get("date_created") is None
        return self.__first_time

    @property
    def frontend(self):
        """
        Checks whether setup is running on a frontend server
        :return: bool
        """
        return not self.multi_servers or \
               self.__config.get("server_role") == "frontend"

    @property
    def frontend_questions(self):
        """
        Checks whether questions are frontend only
        :return: bool
        """
        return not self.multi_servers or self.frontend

    @classmethod
    def generate_password(cls):
        """
        Generate 12 characters long random password
        :return: str
        """
        characters = string.ascii_letters \
                     + "!$%+-_^~@#{}[]()/\'\"`~,;:.<>" \
                     + string.digits
        required_chars_count = 12

        return ''.join(choice(characters)
                       for _ in range(required_chars_count))

    def get_config(self):
        return self.__config

    @classmethod
    def get_config_template(cls):

        primary_ip = Network.get_primary_ip()

        return {
            "advanced": "2",
            "debug": Config.FALSE,
            "kobodocker_path": os.path.realpath(os.path.normpath(os.path.join(
                os.path.dirname(os.path.realpath(__file__)),
                "..",
                "..",
                "kobo-docker"))
            ),
            "internal_domain_name": "docker.internal",
            "private_domain_name": "kobo.private",
            "public_domain_name": "kobo.local",
            "kpi_subdomain": "kf",
            "kc_subdomain": "kc",
            "ee_subdomain": "ee",
            "kc_postgres_db": "kobocat",
            "kpi_postgres_db": "koboform",
            "postgres_user": "kobo",
            "postgres_password": Config.generate_password(),
            "kc_path": "",
            "kpi_path": "",
            "super_user_username": "super_admin",
            "super_user_password": Config.generate_password(),
            "postgres_replication_password": Config.generate_password(),
            "use_aws": Config.FALSE,
            "use_private_dns": Config.FALSE,
            "primary_backend_ip": primary_ip,
            "local_interface_ip": primary_ip,
            "multi": Config.FALSE,
            "postgres_settings": Config.FALSE,
            "postgres_ram": "2",
            "postgres_profile": "Mixed",
            "postgres_max_connections": "100",
            "postgres_hard_drive_type": "hdd",
            "postgres_settings_content": "",
            "custom_secret_keys": Config.FALSE,
            "enketo_api_token": binascii.hexlify(os.urandom(60)).decode("utf-8"),
            "enketo_encryption_key": binascii.hexlify(os.urandom(60)).decode("utf-8"),
            "django_secret_key": binascii.hexlify(os.urandom(50)).decode("utf-8"),
            # default value from enketo. Because it was not customizable before
            # we want to keep the same value when users upgrade.
            "enketo_less_secure_encryption_key": 'this $3cr3t key is crackable',
            "use_backup": Config.FALSE,
            "kobocat_media_schedule": "0 0 * * 0",
            "mongo_backup_schedule": "0 1 * * 0",
            "postgres_backup_schedule": "0 2 * * 0",
            "redis_backup_schedule": "0 3 * * 0",
            "aws_backup_bucket_name": "",
            "aws_backup_yearly_retention": "2",
            "aws_backup_monthly_retention": "12",
            "aws_backup_weekly_retention": "4",
            "aws_backup_daily_retention": "30",
            "aws_mongo_backup_minimum_size": "50",
            "aws_postgres_backup_minimum_size": "50",
            "aws_redis_backup_minimum_size": "5",
            "aws_backup_upload_chunk_size": "15",
            "aws_backup_bucket_deletion_rule_enabled": Config.FALSE,
            "backend_server_role": "primary",
            "use_letsencrypt": Config.TRUE,
            "proxy": Config.TRUE,
            "https": Config.TRUE,
            "nginx_proxy_port": Config.DEFAULT_PROXY_PORT,
            "exposed_nginx_docker_port": Config.DEFAULT_NGINX_PORT,
            "expose_backend_ports": Config.FALSE,
            "postgresql_port": "5432",
            "mongo_port": "27017",
            "redis_main_port": "6379",
            "redis_cache_port": "6380",
            "local_installation": Config.FALSE,
            "block_common_http_ports": Config.TRUE,
            "npm_container": Config.TRUE,
            "mongo_root_username": "root",
            "mongo_root_password": Config.generate_password(),
            "mongo_user_username": "kobo",
            "mongo_user_password": Config.generate_password(),
            "redis_password": Config.generate_password(),
            "uwsgi_workers_start": "1",
            "uwsgi_workers_max": "2",
            "uwsgi_max_requests": "512",
            "uwsgi_soft_limit": "128",
            "uwsgi_harakiri": "120",
            "uwsgi_worker_reload_mercy": "120",
            "backup_from_primary": Config.TRUE,
        }

    def get_service_names(self):
        service_list_command = ["docker-compose",
                                "-f", "docker-compose.frontend.yml",
                                "-f", "docker-compose.frontend.override.yml",
                                "config", "--services"]

        services = CLI.run_command(service_list_command, self.__config["kobodocker_path"])
        return services.strip().split('\n')

    @property
    def is_secure(self):
        return self.__config.get("https") == Config.TRUE

    def init_letsencrypt(self):
        if self.use_letsencrypt:
            reverse_proxy_path = self.get_letsencrypt_repo_path()
            reverse_proxy_command = [
                "/bin/bash",
                "init-letsencrypt.sh"
            ]
            CLI.run_command(reverse_proxy_command, reverse_proxy_path)

    @property
    def local_install(self):
        """
        Checks whether installation is for `Workstation`s
        :return: bool
        """
        return self.__config.get("local_installation") == Config.TRUE

    def maintenance(self):
        self.__questions_maintenance()

    @property
    def primary_backend(self):
        """
        Checks whether setup is running on a primary backend server
        :return: bool
        """
        return self.multi_servers and \
               self.__config.get('server_role') == 'backend' and \
               self.__config.get("backend_server_role") == "primary"

    @property
    def multi_servers(self):
        """
        Checks whether installation is for separate frontend and backend servers
        :return: bool
        """
        return self.__config.get("multi") == Config.TRUE

    @property
    def proxy(self):
        """
        Checks whether installation is using a proxy or a load balancer
        :return: bool
        """
        return self.__config.get("proxy") == Config.TRUE

    def read_config(self):
        """
        Reads config from file `Config.CONFIG_FILE` if exists
        :return: dict
        """
        config = {}
        try:
            base_dir = os.path.dirname(os.path.dirname(os.path.realpath(__file__)))
            config_file = os.path.join(base_dir, Config.CONFIG_FILE)
            with open(config_file, "r") as f:
                config = json.loads(f.read())
        except IOError:
            pass

        self.__config = config
        unique_id = self.read_unique_id()
        if not unique_id:
            self.__config["unique_id"] = int(time.time())

        return config

    def read_unique_id(self):
        """
        Reads unique id from file `Config.UNIQUE_ID_FILE`
        :return: str
        """
        unique_id = None

        try:
            unique_id_file = os.path.join(self.__config.get("kobodocker_path"),
                                          Config.UNIQUE_ID_FILE)
            with open(unique_id_file, "r") as f:
                unique_id = f.read().strip()
        except Exception as e:
            pass

        return unique_id

    @property
    def secondary_backend(self):
        """
        Checks whether setup is running on a secondary backend server
        :return: bool
        """
        return self.multi_servers and \
               self.__config.get('server_role') == 'backend' and \
               self.__config.get("backend_server_role") == "secondary"

    def set_config(self, value):
        self.__config = value

    @property
    def staging_mode(self):
        return self.__config.get("staging_mode") == Config.TRUE

    @property
    def use_letsencrypt(self):
        return self.local_install is False and \
               self.__config["use_letsencrypt"] == Config.TRUE

    @property
    def use_private_dns(self):
        return self.__config["use_private_dns"] == Config.TRUE

    def write_config(self):
        """
        Writes config to file `Config.CONFIG_FILE`.
        """
        # Adds `date_created`. This field will be use to determine first usage of the setup option.
        if self.__config.get("date_created") is None:
            self.__config["date_created"] = int(time.time())
        self.__config["date_modified"] = int(time.time())

        try:
            base_dir = os.path.dirname(os.path.dirname(os.path.realpath(__file__)))
            config_file = os.path.join(base_dir, Config.CONFIG_FILE)
            with open(config_file, "w") as f:
                f.write(json.dumps(self.__config, indent=2, sort_keys=True))

            os.chmod(config_file, stat.S_IWRITE | stat.S_IREAD)

        except IOError:
            CLI.colored_print("Could not write configuration file", CLI.COLOR_ERROR)
            sys.exit(1)

    def write_unique_id(self):
        try:
            unique_id_file = os.path.join(self.__config.get("kobodocker_path"), Config.UNIQUE_ID_FILE)
            with open(unique_id_file, "w") as f:
                f.write(str(self.__config.get("unique_id")))

            os.chmod(unique_id_file, stat.S_IWRITE | stat.S_IREAD)
        except (IOError, OSError):
            CLI.colored_print("Could not write unique_id file", CLI.COLOR_ERROR)
            return False

        return True

    def __create_directory(self):
        """
        Create repository directory if it doesn't exist.
        """
        CLI.colored_print("Where do you want to install?", CLI.COLOR_SUCCESS)
        while True:
            kobodocker_path = CLI.colored_input("", CLI.COLOR_SUCCESS,
                                                self.__config.get("kobodocker_path"))

            if kobodocker_path.startswith("."):
                base_dir = os.path.dirname(os.path.dirname(os.path.realpath(__file__)))
                kobodocker_path = os.path.normpath(os.path.join(base_dir, kobodocker_path))

            CLI.colored_print("Please confirm path [{}]".format(kobodocker_path),
                              CLI.COLOR_SUCCESS)
            CLI.colored_print("\t1) Yes")
            CLI.colored_print("\t2) No")

            if CLI.get_response([Config.TRUE, Config.FALSE], Config.TRUE) == Config.TRUE:

                if os.path.isdir(kobodocker_path):
                    break
                else:
                    try:
                        os.makedirs(kobodocker_path)
                        break
                    except OSError:
                        CLI.colored_print("Could not create directory {}!".format(kobodocker_path), CLI.COLOR_ERROR)
                        CLI.colored_print("Please make sure you have permissions and path is correct", CLI.COLOR_ERROR)

        self.__config["kobodocker_path"] = kobodocker_path
        self.write_unique_id()
        self.__validate_installation()

    def __clone_repo(self, repo_path, repo_name):
        if repo_path:
            if repo_path.startswith("."):
                full_repo_path = os.path.normpath(os.path.join(
                    self.__config["kobodocker_path"],
                    repo_path
                ))
            else:
                full_repo_path = repo_path

            if not os.path.isdir(full_repo_path):
                # clone repo
                try:
                    os.makedirs(full_repo_path)
                except OSError:
                    CLI.colored_print("Please verify permissions.", CLI.COLOR_ERROR)
                    sys.exit(1)

            # Only clone if folder is empty
            if not os.path.isdir(os.path.join(full_repo_path, ".git")):
                git_command = [
                    "git", "clone", "https://github.com/kobotoolbox/{}".format(repo_name),
                    full_repo_path
                ]

                CLI.colored_print("Cloning `{}` repository to `{}` ".format(
                    repo_name,
                    full_repo_path), CLI.COLOR_INFO)
                CLI.run_command(git_command, cwd=os.path.dirname(full_repo_path))

    def __detect_network(self):

        self.__config["local_interface_ip"] = Network.get_primary_ip()

        if self.frontend:
            self.__config["primary_backend_ip"] = self.__config["local_interface_ip"]

        if self.advanced_options:
            CLI.colored_print("Please choose which network interface you want to use?", CLI.COLOR_SUCCESS)
            interfaces = Network.get_local_interfaces()
            all_interfaces = Network.get_local_interfaces(all=True)
            docker_interface = "docker0"
            interfaces.update({"other": "Other"})

            if self.__config.get("local_interface") == docker_interface and \
                    docker_interface in all_interfaces:
                interfaces.update({docker_interface: all_interfaces.get(docker_interface)})

            for interface, ip_address in interfaces.items():
                CLI.colored_print("\t{}) {}".format(interface, ip_address))

            choices = [str(interface) for interface in interfaces.keys()]
            choices.append("other")
            response = CLI.get_response(
                choices,
                self.__config.get("local_interface", Network.get_primary_interface()))

            if response == "other":
                interfaces = Network.get_local_interfaces(all=True)
                for interface, ip_address in interfaces.items():
                    CLI.colored_print("\t{}) {}".format(interface, ip_address))

                choices = [str(interface) for interface in interfaces.keys()]
                self.__config["local_interface"] = CLI.get_response(
                    choices,
                    self.__config.get("local_interface", Network.get_primary_interface()))
            else:
                self.__config["local_interface"] = response

            self.__config["local_interface_ip"] = interfaces[self.__config.get("local_interface")]

            if self.frontend:
                self.__config["primary_backend_ip"] = self.__config.get("local_interface_ip")

    def __get_upgraded_config(self):
        """
        Sometimes during upgrades, some keys are changed/deleted/added.
        This method helps to get a compliant dict to expected config

        :return: dict
        """

        upgraded_config = self.get_config_template()
        upgraded_config.update(self.__config)

        # If the configuration came from a previous version that had a
        # single Postgres database, we need to make sure the new
        # `kc_postgres_db` is set to the name of that single database,
        # *not* the default from `get_config_template()`
        if (
                self.__config.get("postgres_db")
                and not self.__config.get("kc_postgres_db")
        ):
            upgraded_config["kc_postgres_db"] = self.__config["postgres_db"]

        # Force update user's config to use new terminology.
        backend_role = upgraded_config.get('backend_server_role')
        if backend_role in ['master', 'slave']:
            upgraded_config['backend_server_role'] = 'primary' \
                if backend_role == 'master' else 'secondary'

        return upgraded_config

    def __questions_advanced_options(self):
        """
        Asks if user wants to see advanced options
        """
        CLI.colored_print("Do you want to see advanced options?", CLI.COLOR_SUCCESS)
        CLI.colored_print("\t1) Yes")
        CLI.colored_print("\t2) No")
        self.__config["advanced"] = CLI.get_response([Config.TRUE, Config.FALSE],
                                                     self.__config.get("advanced", Config.FALSE))

    def __questions_aws(self):
        """
        Asks if user wants to see AWS option
        and asks for credentials if needed.
        """
        CLI.colored_print("Do you want to use AWS S3 storage?", CLI.COLOR_SUCCESS)
        CLI.colored_print("\t1) Yes")
        CLI.colored_print("\t2) No")
        self.__config["use_aws"] = CLI.get_response([Config.TRUE, Config.FALSE],
                                                    self.__config.get("use_aws", Config.FALSE))
        if self.__config["use_aws"] == Config.TRUE:
            self.__config["aws_access_key"] = CLI.colored_input("AWS Access Key", CLI.COLOR_SUCCESS,
                                                                self.__config.get("aws_access_key", ""))
            self.__config["aws_secret_key"] = CLI.colored_input("AWS Secret Key", CLI.COLOR_SUCCESS,
                                                                self.__config.get("aws_secret_key", ""))
            self.__config["aws_bucket_name"] = CLI.colored_input("AWS Bucket name", CLI.COLOR_SUCCESS,
                                                                 self.__config.get("aws_bucket_name", ""))
        else:
            self.__config["aws_access_key"] = ""
            self.__config["aws_secret_key"] = ""
            self.__config["aws_bucket_name"] = ""

    def __questions_aws_backup_settings(self):

        self.__config["aws_backup_bucket_name"] = CLI.colored_input(
            "AWS Backups bucket name", CLI.COLOR_SUCCESS,
            self.__config.get("aws_backup_bucket_name", ""))

        if self.__config["aws_backup_bucket_name"] != "":

            backup_from_primary = self.__config["backup_from_primary"] == Config.TRUE

            CLI.colored_print("How many yearly backups to keep?", CLI.COLOR_SUCCESS)
            self.__config["aws_backup_yearly_retention"] = CLI.get_response(
                r"~^\d+$", self.__config.get("aws_backup_yearly_retention"))

            CLI.colored_print("How many monthly backups to keep?", CLI.COLOR_SUCCESS)
            self.__config["aws_backup_monthly_retention"] = CLI.get_response(
                r"~^\d+$", self.__config.get("aws_backup_monthly_retention"))

            CLI.colored_print("How many weekly backups to keep?", CLI.COLOR_SUCCESS)
            self.__config["aws_backup_weekly_retention"] = CLI.get_response(
                r"~^\d+$", self.__config.get("aws_backup_weekly_retention"))

            CLI.colored_print("How many daily backups to keep?", CLI.COLOR_SUCCESS)
            self.__config["aws_backup_daily_retention"] = CLI.get_response(
                r"~^\d+$", self.__config.get("aws_backup_daily_retention"))

            if (not self.multi_servers or
                    (self.primary_backend and backup_from_primary) or
                    (self.secondary_backend and not backup_from_primary)):
                CLI.colored_print("PostgresSQL backup minimum size (in MB)?",
                                  CLI.COLOR_SUCCESS)
                CLI.colored_print(
                    "Files below this size will be ignored when rotating backups.",
                    CLI.COLOR_INFO)
                self.__config["aws_postgres_backup_minimum_size"] = CLI.get_response(
                    r"~^\d+$", self.__config.get("aws_postgres_backup_minimum_size"))

            if self.primary_backend or not self.multi_servers:
                CLI.colored_print("MongoDB backup minimum size (in MB)?",
                                  CLI.COLOR_SUCCESS)
                CLI.colored_print(
                    "Files below this size will be ignored when rotating backups.",
                    CLI.COLOR_INFO)
                self.__config["aws_mongo_backup_minimum_size"] = CLI.get_response(
                    r"~^\d+$", self.__config.get("aws_mongo_backup_minimum_size"))

                CLI.colored_print("Redis backup minimum size (in MB)?",
                                  CLI.COLOR_SUCCESS)
                CLI.colored_print(
                    "Files below this size will be ignored when rotating backups.",
                    CLI.COLOR_INFO)
                self.__config["aws_redis_backup_minimum_size"] = CLI.get_response(
                    r"~^\d+$", self.__config.get("aws_redis_backup_minimum_size"))

            CLI.colored_print("Chunk size of multipart uploads (in MB)?",
                              CLI.COLOR_SUCCESS)
            self.__config["aws_backup_upload_chunk_size"] = CLI.get_response(
                r"~^\d+$", self.__config.get("aws_backup_upload_chunk_size"))

            CLI.colored_print("Use AWS LifeCycle deletion rule?",
                              CLI.COLOR_SUCCESS)
            CLI.colored_print("\t1) Yes")
            CLI.colored_print("\t2) No")
            self.__config["aws_backup_bucket_deletion_rule_enabled"] = CLI.get_response(
                [Config.TRUE, Config.FALSE],
                self.__config.get("aws_backup_bucket_deletion_rule_enabled",
                                  Config.FALSE))

    def __questions_backup(self):
        """
        Asks all questions about backups.
        """
        if self.backend_questions or (self.frontend_questions and not self.aws):

            CLI.colored_print("Do you want to activate backups?", CLI.COLOR_SUCCESS)
            CLI.colored_print("\t1) Yes")
            CLI.colored_print("\t2) No")
            self.__config["use_backup"] = CLI.get_response([Config.TRUE, Config.FALSE],
                                                           self.__config.get("use_backup", Config.FALSE))

            if self.__config.get("use_backup") == Config.TRUE:
                if self.advanced_options:
                    if self.backend_questions and not self.frontend_questions:
                        self.__questions_aws()

                    schedule_regex_pattern = (r"^((((\d+(,\d+)*)|(\d+-\d+)|(\*(\/\d+)?)))"
                                              r"(\s+(((\d+(,\d+)*)|(\d+\-\d+)|(\*(\/\d+)?)))){4})$")
                    CLI.colored_print("╔═════════════════════════════════════════════════════════════════╗",
                                      CLI.COLOR_WARNING)
                    CLI.colored_print("║ Schedules use linux cron syntax with UTC datetimes.             ║",
                                      CLI.COLOR_WARNING)
                    CLI.colored_print("║ For example, schedule at 12:00 AM E.S.T every Sunday would be:  ║",
                                      CLI.COLOR_WARNING)
                    CLI.colored_print("║ 0 5 * * 0                                                       ║",
                                      CLI.COLOR_WARNING)
                    CLI.colored_print("║                                                                 ║",
                                      CLI.COLOR_WARNING)
                    CLI.colored_print("║ Please visit https://crontab.guru/ to generate a cron schedule. ║",
                                      CLI.COLOR_WARNING)
                    CLI.colored_print("╚═════════════════════════════════════════════════════════════════╝",
                                      CLI.COLOR_WARNING)

                    if self.frontend_questions and not self.aws:
                        CLI.colored_print("KoBoCat media backup schedule?", CLI.COLOR_SUCCESS)
                        self.__config["kobocat_media_backup_schedule"] = CLI.get_response(
                            "~{}".format(schedule_regex_pattern),
                            self.__config.get(
                                "kobocat_media_backup_schedule",
                                "0 0 * * 0"))

                    if self.backend_questions:

                        if self.primary_backend:
                            CLI.colored_print("Run PostgreSQL backup from primary backend server?",
                                              CLI.COLOR_SUCCESS)
                            CLI.colored_print("\t1) Yes")
                            CLI.colored_print("\t2) No")
                            self.__config["backup_from_primary"] = CLI.get_response(
                                [Config.TRUE, Config.FALSE],
                                self.__config.get("backup_from_primary", Config.TRUE))

                        backup_from_primary = self.__config["backup_from_primary"] == Config.TRUE
                        if (not self.multi_servers or
                            (self.primary_backend and backup_from_primary) or
                                (self.secondary_backend and not backup_from_primary)):
                            CLI.colored_print("PostgreSQL backup schedule?", CLI.COLOR_SUCCESS)
                            self.__config["postgres_backup_schedule"] = CLI.get_response(
                                "~{}".format(schedule_regex_pattern),
                                self.__config.get(
                                    "postgres_backup_schedule",
                                    "0 2 * * 0"))

                        if self.primary_backend or not self.multi_servers:

                            CLI.colored_print("MongoDB backup schedule?", CLI.COLOR_SUCCESS)
                            self.__config["mongo_backup_schedule"] = CLI.get_response(
                                "~{}".format(schedule_regex_pattern),
                                self.__config.get(
                                    "mongo_backup_schedule",
                                    "0 1 * * 0"))

                            CLI.colored_print("Redis backup schedule?", CLI.COLOR_SUCCESS)
                            self.__config["redis_backup_schedule"] = CLI.get_response(
                                "~{}".format(schedule_regex_pattern),
                                self.__config.get(
                                    "redis_backup_schedule",
                                    "0 3 * * 0"))

                        if self.aws:
                            self.__questions_aws_backup_settings()

        else:
            self.__config["use_backup"] = Config.FALSE

    def __questions_dev_mode(self):
        """
        Asks for developer/staging mode.

        Dev mode allows to modify nginx port and
        Staging model

        Reset to default in case of No
        """

        if self.frontend_questions:

            if self.local_install:
                # NGinX different port
                CLI.colored_print("Web server port?", CLI.COLOR_SUCCESS)
                self.__config["exposed_nginx_docker_port"] = CLI.get_response(
                    r"~^\d+$", self.__config.get("exposed_nginx_docker_port",
                                                 Config.DEFAULT_NGINX_PORT))
                CLI.colored_print("Developer mode?", CLI.COLOR_SUCCESS)
                CLI.colored_print("\t1) Yes")
                CLI.colored_print("\t2) No")
                self.__config["dev_mode"] = CLI.get_response(
                    [Config.TRUE, Config.FALSE],
                    self.__config.get("dev_mode", Config.FALSE))
                self.__config["staging_mode"] = Config.FALSE
            else:

                CLI.colored_print("Staging mode?", CLI.COLOR_SUCCESS)
                CLI.colored_print("\t1) Yes")
                CLI.colored_print("\t2) No")
                self.__config["staging_mode"] = CLI.get_response(
                    [Config.TRUE, Config.FALSE],
                    self.__config.get("staging_mode", Config.FALSE))
                self.__config["dev_mode"] = Config.FALSE

            if self.dev_mode or self.staging_mode:
                CLI.colored_print("╔═══════════════════════════════════════════════════════════╗",
                                  CLI.COLOR_WARNING)
                CLI.colored_print("║ Where are the files located locally? It can be absolute   ║",
                                  CLI.COLOR_WARNING)
                CLI.colored_print("║ or relative to the directory of `kobo-docker`.            ║",
                                  CLI.COLOR_WARNING)
                CLI.colored_print("║ Leave empty if you don't need to overload the repository. ║",
                                  CLI.COLOR_WARNING)
                CLI.colored_print("╚═══════════════════════════════════════════════════════════╝",
                                  CLI.COLOR_WARNING)
                self.__config["kc_path"] = CLI.colored_input(
                    "KoBoCat files location", CLI.COLOR_SUCCESS,
                    self.__config.get("kc_path"))

                self.__clone_repo(self.__config["kc_path"], "kobocat")
                self.__config["kpi_path"] = CLI.colored_input(
                    "KPI files location", CLI.COLOR_SUCCESS,
                    self.__config.get("kpi_path"))
                self.__clone_repo(self.__config["kpi_path"], "kpi")

                # Create an unique id to build fresh image when starting containers
                if (self.__config.get("kc_dev_build_id", "") == "" or
                        self.__config.get("kc_path") != self.__config.get("kc_path")):
                    self.__config["kc_dev_build_id"] = "{prefix}{timestamp}".format(
                        prefix=self.get_prefix("frontend"),
                        timestamp=str(int(time.time()))
                    )
                if (self.__config.get("kpi_dev_build_id", "") == "" or
                        self.__config.get("kpi_path") != self.__config.get("kpi_path")):
                    self.__config["kpi_dev_build_id"] = "{prefix}{timestamp}".format(
                        prefix=self.get_prefix("frontend"),
                        timestamp=str(int(time.time()))
                    )
                if self.dev_mode:
                    # Debug
                    CLI.colored_print("Enable DEBUG?", CLI.COLOR_SUCCESS)
                    CLI.colored_print("\t1) True")
                    CLI.colored_print("\t2) False")
                    self.__config["debug"] = CLI.get_response(
                        [Config.TRUE, Config.FALSE],
                        self.__config.get("debug", Config.TRUE))

                    # Frontend development
                    CLI.colored_print("How do you want to run `npm`?", CLI.COLOR_SUCCESS)
                    CLI.colored_print("\t1) From within the container")
                    CLI.colored_print("\t2) Locally")
                    self.__config["npm_container"] = CLI.get_response(
                        [Config.TRUE, Config.FALSE],
                        self.__config.get("npm_container", Config.TRUE))
            else:
                # Force reset paths
                self.__reset(dev=True, reset_nginx_port=self.staging_mode)

    def __questions_docker_prefix(self):
        """
        Asks for Docker compose prefix. It allows to start containers with a custom prefix
        """
        self.__config["docker_prefix"] = CLI.colored_input("Docker Compose prefix? (leave empty for default)",
                                                           CLI.COLOR_SUCCESS,
                                                           self.__config.get("docker_prefix", ""))

    def __questions_google(self):
        """
        Asks for Google's keys
        """
        # Google Analytics
        self.__config["google_ua"] = CLI.colored_input("Google Analytics Identifier", CLI.COLOR_SUCCESS,
                                                       self.__config.get("google_ua", ""))

        # Google API Key
        self.__config["google_api_key"] = CLI.colored_input("Google API Key", CLI.COLOR_SUCCESS,
                                                            self.__config.get("google_api_key", ""))

    def __questions_https(self):
        """
        Asks for HTTPS usage
        """
        CLI.colored_print("Do you want to use HTTPS?", CLI.COLOR_SUCCESS)
        CLI.colored_print("\t1) Yes")
        CLI.colored_print("\t2) No")
        self.__config["https"] = CLI.get_response([Config.TRUE, Config.FALSE],
                                                  self.__config.get("https", Config.TRUE))

        if self.is_secure:
            CLI.colored_print("╔════════════════════════════════════════════════════════════════════╗",
                              CLI.COLOR_WARNING)
            CLI.colored_print("║ Please note that certificates must be installed on a reverse-proxy ║",
                              CLI.COLOR_WARNING)
            CLI.colored_print("║ or a load balancer.                                                ║",
                              CLI.COLOR_WARNING)
            CLI.colored_print("║ KoBoInstall can install one, if needed.                            ║",
                              CLI.COLOR_WARNING)
            CLI.colored_print("╚════════════════════════════════════════════════════════════════════╝",
                              CLI.COLOR_WARNING)

    def __questions_installation_type(self):
        """
        Asks for installation type
        """

        CLI.colored_print("What kind of installation do you need?", CLI.COLOR_SUCCESS)
        CLI.colored_print("\t1) On your workstation")
        CLI.colored_print("\t2) On a server")
        self.__config["local_installation"] = CLI.get_response([Config.TRUE, Config.FALSE],
                                                               self.__config.get("local_installation", Config.FALSE))
        if self.local_install:
            # Reset previous choices, in case server role is not the same.
            self.__reset(local_install=True, private_dns=True)

    def __questions_maintenance(self):
        if self.first_time:
            CLI.colored_print("╔═══════════════════════════════════════════════════╗", CLI.COLOR_WARNING)
            CLI.colored_print("║ You must run setup first: `python run.py --setup` ║", CLI.COLOR_WARNING)
            CLI.colored_print("╚═══════════════════════════════════════════════════╝", CLI.COLOR_WARNING)
            sys.exit(1)

        def _round_nearest_quarter(dt):

            minutes = int(15 * round((float(dt.minute) + float(dt.second) / 60) / 15))
            return datetime(dt.year, dt.month, dt.day, dt.hour,
                            minutes if minutes < 60 else 0)

        CLI.colored_print("How long do you plan to this maintenance will last?",
                          CLI.COLOR_SUCCESS)
        self.__config["maintenance_eta"] = CLI.get_response(
            r"~^[\w\ ]+$",
            self.__config.get("maintenance_eta", "2 hours"))

        date_start = _round_nearest_quarter(datetime.utcnow())
        iso_format = '%Y%m%dT%H%M'
        CLI.colored_print("Start Date/Time (ISO format) GMT?",
                          CLI.COLOR_SUCCESS)
        self.__config["maintenance_date_iso"] = CLI.get_response(
            r"~^\d{8}T\d{4}$", date_start.strftime(iso_format))
        self.__config["maintenance_date_iso"] = self.__config["maintenance_date_iso"].upper()

        date_iso = self.__config["maintenance_date_iso"]
        self.__config["maintenance_date_str"] = datetime.strptime(date_iso, iso_format). \
            strftime('%A,&nbsp;%B&nbsp;%d&nbsp;at&nbsp;%H:%M&nbsp;GMT')

        self.__config["maintenance_email"] = CLI.colored_input(
            "Contact during maintenance?",
            CLI.COLOR_SUCCESS,
            self.__config.get("maintenance_email",
                              self.__config.get("default_from_email")))
        self.write_config()

    def __questions_mongo(self):
        """
        Ask for MongoDB credentials only when server is for:
        - primary backend
        - single server installation
        """
        if self.primary_backend or not self.multi_servers:
            mongo_user_username = self.__config["mongo_user_username"]
            mongo_user_password = self.__config["mongo_user_password"]
            mongo_root_username = self.__config["mongo_root_username"]
            mongo_root_password = self.__config["mongo_root_password"]

            CLI.colored_print("MongoDB root's username?",
                              CLI.COLOR_SUCCESS)
            self.__config["mongo_root_username"] = CLI.get_response(
                r"~^\w+$",
                self.__config.get("mongo_root_username"),
                to_lower=False)

            CLI.colored_print("MongoDB root's password?", CLI.COLOR_SUCCESS)
            self.__config["mongo_root_password"] = CLI.get_response(
                r"~^.{8,}$",
                self.__config.get("mongo_root_password"),
                to_lower=False,
                error_msg='Too short. 8 characters minimum.')

            CLI.colored_print("MongoDB user's username?",
                              CLI.COLOR_SUCCESS)
            self.__config["mongo_user_username"] = CLI.get_response(
                r"~^\w+$",
                self.__config.get("mongo_user_username"),
                to_lower=False)

            CLI.colored_print("MongoDB user's password?", CLI.COLOR_SUCCESS)
            self.__config["mongo_user_password"] = CLI.get_response(
                r"~^.{8,}$",
                self.__config.get("mongo_user_password"),
                to_lower=False,
                error_msg='Too short. 8 characters minimum.')

            if (self.__config.get("mongo_secured") != Config.TRUE or
                mongo_user_username != self.__config.get("mongo_user_username") or
                mongo_user_password != self.__config.get("mongo_user_password") or
                mongo_root_username != self.__config.get("mongo_root_username") or
                mongo_root_password != self.__config.get("mongo_root_password")) and \
                    not self.first_time:

                # Because chances are high we cannot communicate with DB
                # (e.g ports not exposed, containers down), we delegate the task
                # to MongoDB container to update (create/delete) users.
                # (see. `kobo-docker/mongo/upsert_users.sh`)
                # We have to transmit old users (and their respective DB) to
                # MongoDB to let it know which users need to be deleted.

                # `content` will be read by MongoDB container at next boot
                # It should contains users to delete if any.
                # Its format should be: `<user><TAB><database>`
                content = ''

                if (mongo_user_username != self.__config.get("mongo_user_username") or
                        mongo_root_username != self.__config.get("mongo_root_username")):

                    CLI.colored_print("╔══════════════════════════════════════════════════════╗",
                                      CLI.COLOR_WARNING)
                    CLI.colored_print("║ MongoDB root's and/or user's usernames have changed! ║",
                                      CLI.COLOR_WARNING)
                    CLI.colored_print("╚══════════════════════════════════════════════════════╝",
                                      CLI.COLOR_WARNING)
                    CLI.colored_print("Do you want to remove old users?", CLI.COLOR_SUCCESS)
                    CLI.colored_print("\t1) Yes")
                    CLI.colored_print("\t2) No")
                    delete_users = CLI.get_response([Config.TRUE, Config.FALSE], Config.TRUE)

                    if delete_users == Config.TRUE:
                        usernames_by_db = {
                            mongo_user_username: 'formhub',
                            mongo_root_username: 'admin'
                        }
                        for username, db in usernames_by_db.items():
                            if username != "":
                                content += "{cr}{username}\t{db}".format(
                                    cr="\n" if content else "",
                                    username=username,
                                    db=db
                                )

                self.__write_upsert_db_users_trigger_file(content, 'mongo')

            self.__config["mongo_secured"] = Config.TRUE

    def __questions_multi_servers(self):
        """
        Asks if installation is for only one server
        or different frontend and backend servers.
        """
        CLI.colored_print("Do you want to use separate servers for frontend and backend?",
                          CLI.COLOR_SUCCESS)
        CLI.colored_print("\t1) Yes")
        CLI.colored_print("\t2) No")
        self.__config["multi"] = CLI.get_response([Config.TRUE, Config.FALSE],
                                                  self.__config.get("multi", Config.FALSE))

    def __questions_postgres(self):
        """
        Postgres credentials and settings.

        Settings can be tweaked thanks to pgconfig.org API
        """
        CLI.colored_print("KoBoCat PostgreSQL database name?",
                          CLI.COLOR_SUCCESS)
        kc_postgres_db = CLI.get_response(
            r"~^\w+$",
            self.__config.get("kc_postgres_db"),
            to_lower=False
        )

        CLI.colored_print("KPI PostgreSQL database name?",
                          CLI.COLOR_SUCCESS)
        kpi_postgres_db = CLI.get_response(
            r"~^\w+$",
            self.__config.get("kpi_postgres_db"),
            to_lower=False)

        while kpi_postgres_db == kc_postgres_db:
            kpi_postgres_db = CLI.colored_input(
                "KPI must use its own PostgreSQL database, not share one with "
                "KoBoCAT. Please enter another database",
                CLI.COLOR_ERROR,
                Config.get_config_template()["kpi_postgres_db"],
            )

        if (kc_postgres_db != self.__config["kc_postgres_db"] or
                (kpi_postgres_db != self.__config["kpi_postgres_db"] and
                 self.__config.get("two_databases") == Config.TRUE)):
            CLI.colored_print("╔══════════════════════════════════════════════════════╗",
                              CLI.COLOR_WARNING)
            CLI.colored_print("║ PostgreSQL database names have changed!              ║",
                              CLI.COLOR_WARNING)
            CLI.colored_print("║ KoBoInstall does not support database name changes   ║",
                              CLI.COLOR_WARNING)
            CLI.colored_print("║ after database initialization.                       ║",
                              CLI.COLOR_WARNING)
            CLI.colored_print("║ Data will not appear in KPI and/or KoBoCat.          ║",
                              CLI.COLOR_WARNING)
            CLI.colored_print("╚══════════════════════════════════════════════════════╝",
                              CLI.COLOR_WARNING)

            CLI.colored_print("Do you want to continue?", CLI.COLOR_SUCCESS)
            CLI.colored_print("\t1) Yes")
            CLI.colored_print("\t2) No")

            if CLI.get_response([Config.TRUE, Config.FALSE], Config.FALSE) == Config.FALSE:
                sys.exit()

        self.__config["kc_postgres_db"] = kc_postgres_db
        self.__config["kpi_postgres_db"] = kpi_postgres_db
        self.__config["two_databases"] = Config.TRUE

        postgres_user = self.__config["postgres_user"]
        postgres_password = self.__config["postgres_password"]

        CLI.colored_print("PostgreSQL user's username?",
                          CLI.COLOR_SUCCESS)
        self.__config["postgres_user"] = CLI.get_response(
            r"~^\w+$",
            self.__config.get("postgres_user"),
            to_lower=False)

        CLI.colored_print("PostgreSQL user's password?", CLI.COLOR_SUCCESS)
        self.__config["postgres_password"] = CLI.get_response(
            r"~^.{8,}$",
            self.__config.get("postgres_password"),
            to_lower=False,
            error_msg='Too short. 8 characters minimum.')

        if (postgres_user != self.__config.get("postgres_user") or
            postgres_password != self.__config.get("postgres_password")) and \
                not self.first_time:

            # Because chances are high we cannot communicate with DB
            # (e.g ports not exposed, containers down), we delegate the task
            # to PostgreSQL container to update (create/delete) users.
            # (see. `kobo-docker/postgres/shared/upsert_users.sh`)
            # We need to transmit old user to PostgreSQL to let it know
            # what was the previous username to log in before performing any
            # action.

            # `content` will be read by PostgreSQL container at next boot
            # It should always contain previous username and a boolean for deletion.
            # Its format should be: `<user><TAB><boolean>`
            content = '{username}\tfalse'.format(username=postgres_user)

            if postgres_user != self.__config.get("postgres_user"):

                CLI.colored_print("PostgreSQL user's username has changed!", CLI.COLOR_WARNING)
                CLI.colored_print("Do you want to remove old user?", CLI.COLOR_SUCCESS)
                CLI.colored_print("\t1) Yes")
                CLI.colored_print("\t2) No")
                delete_user = CLI.get_response([Config.TRUE, Config.FALSE], Config.TRUE)

                if delete_user == Config.TRUE:
                    content = '{username}\ttrue'.format(username=postgres_user)
                    CLI.colored_print("╔══════════════════════════════════════════════════════╗",
                                      CLI.COLOR_WARNING)
                    CLI.colored_print("║ WARNING! User cannot be deleted if it has been used  ║",
                                      CLI.COLOR_WARNING)
                    CLI.colored_print("║ to initialize PostgreSQL server.                     ║",
                                      CLI.COLOR_WARNING)
                    CLI.colored_print("║ You will need to do it manually!                     ║",
                                      CLI.COLOR_WARNING)
                    CLI.colored_print("╚══════════════════════════════════════════════════════╝",
                                      CLI.COLOR_WARNING)

            self.__write_upsert_db_users_trigger_file(content, 'postgres')

        if self.backend_questions:
            # Postgres settings
            CLI.colored_print("Do you want to tweak PostgreSQL settings?", CLI.COLOR_SUCCESS)
            CLI.colored_print("\t1) Yes")
            CLI.colored_print("\t2) No")
            self.__config["postgres_settings"] = CLI.get_response([Config.TRUE, Config.FALSE],
                                                                  self.__config.get("postgres_settings", Config.FALSE))

            if self.__config["postgres_settings"] == Config.TRUE:

                # pgconfig.org API is often unresponsive and make kobo-install hang forever.
                # A docker image is available, let's use it instead.
                # (Hope docker hub is not down too).

                # Find an open port.
                open_port = 9080
                while True:
                    if not Network.is_port_open(open_port):
                        break
                    open_port += 1

                # Start pgconfig.org API docker image
                docker_command = ['docker', 'run', '--rm', '-p',
                                  '127.0.0.1:{}:8080'.format(open_port),
                                  '-d', '--name', 'pgconfig_container',
                                  'sebastianwebber/pgconfig-api']
                CLI.run_command(docker_command)

                CLI.colored_print("Total Memory in GB?", CLI.COLOR_SUCCESS)
                self.__config["postgres_ram"] = CLI.get_response(r"~^\d+$", self.__config.get("postgres_ram"))

                CLI.colored_print("Storage type?", CLI.COLOR_SUCCESS)
                CLI.colored_print("\thdd) Hard Disk Drive")
                CLI.colored_print("\tssd) Solid State Drive")
                CLI.colored_print("\tsan) Storage Area Network")
                self.__config["postgres_hard_drive_type"] = CLI.get_response(
                    ["hdd", "ssd", "san"],
                    self.__config.get("postgres_hard_drive_type").lower())

                CLI.colored_print("Number of connections?", CLI.COLOR_SUCCESS)
                self.__config["postgres_max_connections"] = CLI.get_response(
                    r"~^\d+$",
                    self.__config.get("postgres_max_connections"))

                if self.multi_servers:
                    multi_servers_profiles = ["web", "oltp", "dw"]
                    if self.__config["postgres_profile"].lower() not in multi_servers_profiles:
                        self.__config["postgres_profile"] = "web"

                    CLI.colored_print("Application profile?", CLI.COLOR_SUCCESS)
                    CLI.colored_print("\tweb) General Web application")
                    CLI.colored_print("\toltp) ERP or long transaction applications")
                    CLI.colored_print("\tdw) DataWare house")

                    self.__config["postgres_profile"] = CLI.get_response(["web", "oltp", "dw"],
                                                                         self.__config.get("postgres_profile").lower())

                    self.__config["postgres_profile"] = self.__config["postgres_profile"].upper()

                elif self.dev_mode:
                    self.__config["postgres_profile"] = "Desktop"
                else:
                    self.__config["postgres_profile"] = "Mixed"

                endpoint = "http://127.0.0.1:{open_port}/v1/tuning/get-config?environment_name={profile}" \
                           "&format=conf&include_pgbadger=false&max_connections={max_connections}&" \
                           "pg_version=9.5&total_ram={ram}GB&drive_type={drive_type}".format(
                                open_port=open_port,
                                profile=self.__config["postgres_profile"],
                                ram=self.__config["postgres_ram"],
                                max_connections=self.__config["postgres_max_connections"],
                                drive_type=self.__config["postgres_hard_drive_type"].upper()
                            )
                response = Network.curl(endpoint)
                if response:
                    self.__config["postgres_settings_content"] = re.sub(
                        r"(log|lc_).+(\n|$)", "", response)
                else:
                    if self.__config["postgres_settings_content"] == '':
                        CLI.colored_print("Use default settings.",
                                          CLI.COLOR_INFO)
                        # If no response from API, keep defaults
                        self.__config["postgres_settings"] = Config.FALSE
                    else:
                        CLI.colored_print("\nKeep current settings.",
                                          CLI.COLOR_INFO)

                # Stop container
                docker_command = ['docker', 'stop', '-t', '0', 'pgconfig_container']
                CLI.run_command(docker_command)

    def __questions_ports(self):
        """
        Customize services ports
        """
        def reset_ports():
            self.__config["postgresql_port"] = "5432"
            self.__config["mongo_port"] = "27017"
            self.__config["redis_main_port"] = "6379"
            self.__config["redis_cache_port"] = "6380"

        if not self.multi_servers:
            CLI.colored_print("Do you want to expose backend container ports "
                              "(`PostgreSQL`, `MongoDB`, `redis`) ?",
                              CLI.COLOR_SUCCESS)
            CLI.colored_print("\t1) Yes")
            CLI.colored_print("\t2) No")
            self.__config["expose_backend_ports"] = CLI.get_response(
                [Config.TRUE, Config.FALSE], self.__config.get("expose_backend_ports",
                                                               Config.FALSE))
        else:
            self.__config["expose_backend_ports"] = Config.TRUE

        if not self.expose_backend_ports:
            reset_ports()
            return

        CLI.colored_print("╔═════════════════════════════════════════════════╗",
                          CLI.COLOR_WARNING)
        CLI.colored_print("║ WARNING! When exposing backend container ports, ║",
                          CLI.COLOR_WARNING)
        CLI.colored_print("║ it's STRONGLY recommended to use a firewall to  ║",
                          CLI.COLOR_WARNING)
        CLI.colored_print("║ grant access to frontend containers only.       ║",
                          CLI.COLOR_WARNING)
        CLI.colored_print("╚═════════════════════════════════════════════════╝",
                          CLI.COLOR_WARNING)

        CLI.colored_print("Do you want to customize service ports?",
                          CLI.COLOR_SUCCESS)
        CLI.colored_print("\t1) Yes")
        CLI.colored_print("\t2) No")
        self.__config["customized_ports"] = CLI.get_response(
            [Config.TRUE, Config.FALSE], self.__config.get("customized_ports",
                                                           Config.FALSE))

        if self.__config.get("customized_ports") == Config.FALSE:
            reset_ports()
            return

        CLI.colored_print("PostgreSQL?", CLI.COLOR_SUCCESS)
        self.__config["postgresql_port"] = CLI.get_response(
            r"~^\d+$", self.__config.get("postgresql_port", "5432"))

        CLI.colored_print("MongoDB?", CLI.COLOR_SUCCESS)
        self.__config["mongo_port"] = CLI.get_response(
            r"~^\d+$", self.__config.get("mongo_port", "27017"))

        CLI.colored_print("Redis (main)?", CLI.COLOR_SUCCESS)
        self.__config["redis_main_port"] = CLI.get_response(
            r"~^\d+$", self.__config.get("redis_main_port", "6379"))

        CLI.colored_print("Redis (cache)?", CLI.COLOR_SUCCESS)
        self.__config["redis_cache_port"] = CLI.get_response(
            r"~^\d+$", self.__config.get("redis_cache_port", "6380"))

    def __questions_private_routes(self):
        """
        Asks if configuration uses a DNS for private domain names for communication
        between frontend and backend.
        Otherwise, it will create entries in `extra_hosts` in composer file based
        on the provided ip.
        """
        CLI.colored_print("Do you use DNS for private routes?", CLI.COLOR_SUCCESS)
        CLI.colored_print("\t1) Yes")
        CLI.colored_print("\t2) No")

        self.__config["use_private_dns"] = CLI.get_response([Config.TRUE, Config.FALSE],
                                                            self.__config.get("use_private_dns",
                                                                              Config.FALSE))

        if self.__config["use_private_dns"] == Config.FALSE:
            CLI.colored_print("IP address (IPv4) of primary backend server?", CLI.COLOR_SUCCESS)
            self.__config["primary_backend_ip"] = CLI.get_response(
                r"~\d{1,3}\.\d{1,3}\.\d{1,3}\.\d{1,3}",
                self.__config.get("primary_backend_ip", self.__primary_ip))
        else:
            self.__config["private_domain_name"] = CLI.colored_input("Private domain name",
                                                                     CLI.COLOR_SUCCESS,
                                                                     self.__config.get(
                                                                         "private_domain_name", ""))

    def __questions_public_routes(self):
        """
        Asks for public domain names
        """

        self.__config["public_domain_name"] = CLI.colored_input("Public domain name", CLI.COLOR_SUCCESS,
                                                                self.__config.get("public_domain_name", ""))
        self.__config["kpi_subdomain"] = CLI.colored_input("KPI sub domain", CLI.COLOR_SUCCESS,
                                                           self.__config.get("kpi_subdomain", ""))
        self.__config["kc_subdomain"] = CLI.colored_input("KoBoCat sub domain", CLI.COLOR_SUCCESS,
                                                          self.__config.get("kc_subdomain", ""))
        self.__config["ee_subdomain"] = CLI.colored_input("Enketo Express sub domain name",
                                                          CLI.COLOR_SUCCESS,
                                                          self.__config.get("ee_subdomain", ""))

        parts = self.__config.get("public_domain_name", "").split(".")
        self.__config["internal_domain_name"] = "{}.internal".format(
            ".".join(parts[:-1])
        )
        if not self.multi_servers or \
                (self.multi_servers and not self.use_private_dns):
            self.__config["private_domain_name"] = "{}.private".format(
                ".".join(parts[:-1])
            )

    def __questions_raven(self):
        CLI.colored_print("Do you want to use Sentry?", CLI.COLOR_SUCCESS)
        CLI.colored_print("\t1) Yes")
        CLI.colored_print("\t2) No")
        self.__config["raven_settings"] = CLI.get_response([Config.TRUE, Config.FALSE],
                                                           self.__config.get("raven_settings", Config.FALSE))

        if self.__config.get("raven_settings") == Config.TRUE:
            self.__config["kpi_raven"] = CLI.colored_input("KPI Raven token", CLI.COLOR_SUCCESS,
                                                           self.__config.get("kpi_raven", ""))
            self.__config["kobocat_raven"] = CLI.colored_input("KoBoCat Raven token", CLI.COLOR_SUCCESS,
                                                               self.__config.get("kobocat_raven", ""))
            self.__config["kpi_raven_js"] = CLI.colored_input("KPI Raven JS token", CLI.COLOR_SUCCESS,
                                                              self.__config.get("kpi_raven_js", ""))
        else:
            self.__config["kpi_raven"] = ""
            self.__config["kobocat_raven"] = ""
            self.__config["kpi_raven_js"] = ""

    def __questions_redis(self):
        """
        Ask for redis password only when server is for:
        - primary backend
        - single server installation
        """
        if self.primary_backend or not self.multi_servers:
            CLI.colored_print("Redis password?", CLI.COLOR_SUCCESS)
            self.__config["redis_password"] = CLI.get_response(
                r"~^.{8,}|$",
                self.__config.get("redis_password"),
                to_lower=False,
                error_msg='Too short. 8 characters minimum.')

            if not self.__config["redis_password"]:
                CLI.colored_print("╔═════════════════════════════════════════════════╗",
                                  CLI.COLOR_WARNING)
                CLI.colored_print("║ WARNING! it's STRONGLY recommended to set a     ║",
                                  CLI.COLOR_WARNING)
                CLI.colored_print("║ password for Redis as well.                     ║",
                                  CLI.COLOR_WARNING)
                CLI.colored_print("╚═════════════════════════════════════════════════╝",
                                  CLI.COLOR_WARNING)

                CLI.colored_print("Do you want to continue?", CLI.COLOR_SUCCESS)
                CLI.colored_print("\t1) Yes")
                CLI.colored_print("\t2) No")

                if CLI.get_response([Config.TRUE, Config.FALSE], Config.FALSE) == Config.FALSE:
                    self.__questions_redis()

    def __questions_reverse_proxy(self):

        if self.is_secure:

            CLI.colored_print("Auto-install HTTPS certificates with Let's Encrypt?", CLI.COLOR_SUCCESS)
            CLI.colored_print("\t1) Yes")
            CLI.colored_print("\t2) No - Use my own reverse-proxy/load-balancer")
            self.__config["use_letsencrypt"] = CLI.get_response([Config.TRUE, Config.FALSE],
                                                                self.__config.get("use_letsencrypt", Config.TRUE))
            self.__config["proxy"] = Config.TRUE
            self.__config["exposed_nginx_docker_port"] = Config.DEFAULT_NGINX_PORT

            if self.use_letsencrypt:
                self.__config["nginx_proxy_port"] = Config.DEFAULT_PROXY_PORT

                CLI.colored_print("╔════════════════════════════════════════════════╗", CLI.COLOR_WARNING)
                CLI.colored_print("║ Domain names must be publicly accessible.      ║", CLI.COLOR_WARNING)
                CLI.colored_print("║ Otherwise Let's Encrypt won't be able to valid ║", CLI.COLOR_WARNING)
                CLI.colored_print("║ your certificates.                             ║", CLI.COLOR_WARNING)
                CLI.colored_print("╚════════════════════════════════════════════════╝", CLI.COLOR_WARNING)

                while True:
                    letsencrypt_email = CLI.colored_input("Email address for Let's Encrypt", CLI.COLOR_SUCCESS,
                                                          self.__config.get("letsencrypt_email"))

                    CLI.colored_print("Please confirm [{}]".format(letsencrypt_email),
                                      CLI.COLOR_SUCCESS)
                    CLI.colored_print("\t1) Yes")
                    CLI.colored_print("\t2) No")

                    if CLI.get_response([Config.TRUE, Config.FALSE], Config.TRUE) == Config.TRUE:
                        self.__config["letsencrypt_email"] = letsencrypt_email
                        break

                self.__clone_repo(self.get_letsencrypt_repo_path(), "nginx-certbot")
        else:
            if self.advanced_options:
                CLI.colored_print("Is `KoBoToolbox` behind a reverse-proxy/load-balancer?", CLI.COLOR_SUCCESS)
                CLI.colored_print("\t1) Yes")
                CLI.colored_print("\t2) No")
                self.__config["proxy"] = CLI.get_response([Config.TRUE, Config.FALSE],
                                                          self.__config.get("proxy", Config.FALSE))
                self.__config["use_letsencrypt"] = Config.FALSE
            else:
                self.__config["proxy"] = Config.FALSE

        if self.proxy:
            # When proxy is enabled, public port is 80 or 443.
            # @TODO Give the user the possibility to customize it too.
            self.__config["exposed_nginx_docker_port"] = Config.DEFAULT_NGINX_PORT
            if self.advanced_options:
                if not self.use_letsencrypt:
                    CLI.colored_print("Is your reverse-proxy/load-balancer installed on this server?",
                                      CLI.COLOR_SUCCESS)
                    CLI.colored_print("\t1) Yes")
                    CLI.colored_print("\t2) No")
                    self.__config["block_common_http_ports"] = CLI.get_response(
                        [Config.TRUE, Config.FALSE],
                        self.__config.get("block_common_http_ports", Config.FALSE))
                else:
                    self.__config["block_common_http_ports"] = Config.TRUE

                if not self.__is_port_allowed(self.__config["nginx_proxy_port"]):
                    # Force nginx proxy port if port is not allowed
                    self.__config["nginx_proxy_port"] = Config.DEFAULT_PROXY_PORT

                CLI.colored_print("Internal port used by reverse proxy?", CLI.COLOR_SUCCESS)
                while True:
                    self.__config["nginx_proxy_port"] = CLI.get_response(r"~^\d+$",
                                                                         self.__config.get("nginx_proxy_port"))
                    if self.__is_port_allowed(self.__config["nginx_proxy_port"]):
                        break
                    else:
                        CLI.colored_print("Ports 80 and 443 are reserved!", CLI.COLOR_ERROR)
            else:
                self.__config["block_common_http_ports"] = Config.TRUE
                if not self.use_letsencrypt:
                    CLI.colored_print("Internal port used by reverse proxy is {}.".format(
                        Config.DEFAULT_PROXY_PORT
                    ), CLI.COLOR_WARNING)
                self.__config["nginx_proxy_port"] = Config.DEFAULT_PROXY_PORT

        else:
            self.__config["use_letsencrypt"] = Config.FALSE
            self.__config["nginx_proxy_port"] = Config.DEFAULT_NGINX_PORT
            self.__config["block_common_http_ports"] = Config.FALSE

    def __questions_roles(self):
        CLI.colored_print("Which role do you want to assign to this server?", CLI.COLOR_SUCCESS)
        CLI.colored_print("\t1) frontend")
        CLI.colored_print("\t2) backend")
        self.__config["server_role"] = CLI.get_response(["backend", "frontend"],
                                                        self.__config.get("server_role", "frontend"))

        if self.__config.get("server_role") == "backend":
            CLI.colored_print("Which role do you want to assign to this backend server?", CLI.COLOR_SUCCESS)
            CLI.colored_print("\t1) primary")
            CLI.colored_print("\t2) secondary")
            self.__config["backend_server_role"] = CLI.get_response(["primary", "secondary"],
                                                                    self.__config.get("backend_server_role", "primary"))
        else:
            # It may be useless to force backend role when using multi servers.
            self.__config["backend_server_role"] = "primary"

    def __questions_secret_keys(self):
        CLI.colored_print("Do you want to customize the application secret keys?",
                          CLI.COLOR_SUCCESS)
        CLI.colored_print("\t1) Yes")
        CLI.colored_print("\t2) No")
        self.__config["custom_secret_keys"] = CLI.get_response(
            [Config.TRUE, Config.FALSE], self.__config.get("custom_secret_keys"))

        if self.__config["custom_secret_keys"] == Config.TRUE:
            CLI.colored_print("Django's secret key?", CLI.COLOR_SUCCESS)
            self.__config["django_secret_key"] = CLI.get_response(
                r"~^.{50,}$",
                self.__config.get("django_secret_key"),
                to_lower=False,
                error_msg='Too short. 50 characters minimum.')

            CLI.colored_print("Enketo's api key?", CLI.COLOR_SUCCESS)
            self.__config["enketo_api_token"] = CLI.get_response(
                r"~^.{50,}$",
                self.__config.get("enketo_api_token"),
                to_lower=False,
                error_msg='Too short. 50 characters minimum.')

            CLI.colored_print("Enketo's encryption key?", CLI.COLOR_SUCCESS)
            self.__config["enketo_encryption_key"] = CLI.get_response(
                r"~^.{50,}$",
                self.__config.get("enketo_encryption_key"),
                to_lower=False,
                error_msg='Too short. 50 characters minimum.')

            CLI.colored_print("Enketo's less secure encryption key?", CLI.COLOR_SUCCESS)
            self.__config["enketo_less_secure_encryption_key"] = CLI.get_response(
                r"~^.{10,}$",
                self.__config.get("enketo_less_secure_encryption_key"),
                to_lower=False,
                error_msg='Too short. 10 characters minimum.')

    def __questions_smtp(self):
        self.__config["smtp_host"] = CLI.colored_input("SMTP server", CLI.COLOR_SUCCESS,
                                                       self.__config.get("smtp_host"))
        self.__config["smtp_port"] = CLI.colored_input("SMTP port", CLI.COLOR_SUCCESS,
                                                       self.__config.get("smtp_port", "25"))
        self.__config["smtp_user"] = CLI.colored_input("SMTP user", CLI.COLOR_SUCCESS,
                                                       self.__config.get("smtp_user", ""))
        if self.__config.get("smtp_user"):
            self.__config["smtp_password"] = CLI.colored_input("SMTP password", CLI.COLOR_SUCCESS,
                                                               self.__config.get("smtp_password"))
            CLI.colored_print("Use TLS?", CLI.COLOR_SUCCESS)
            CLI.colored_print("\t1) True")
            CLI.colored_print("\t2) False")
            self.__config["smtp_use_tls"] = CLI.get_response([Config.TRUE, Config.FALSE],
                                                             self.__config.get("smtp_use_tls", Config.TRUE))
        self.__config["default_from_email"] = CLI.colored_input("From email address", CLI.COLOR_SUCCESS,
                                                                self.__config.get("default_from_email",
                                                                                  "support@{}".format(
                                                                                      self.__config.get(
                                                                                          "public_domain_name"))))

    def __questions_super_user_credentials(self):
        # Super user. Only ask for credentials the first time.
        # Super user is created if db doesn't exists.
        username = CLI.colored_input("Super user's username", CLI.COLOR_SUCCESS,
                                     self.__config.get("super_user_username"))
        password = CLI.colored_input("Super user's password", CLI.COLOR_SUCCESS,
                                     self.__config.get("super_user_password"))

        if username == self.__config.get("super_user_username") and \
            password != self.__config.get("super_user_password") and \
                not self.first_time:

            _message_lines = [
                "╔════════════════════════════════════════════════════════════════╗",
                "║ You have configured a new password for the super user.         ║",
                "║ This change will *not* take effect if KoBoToolbox has ever     ║",
                "║ been started before. Please use the web interface to change    ║",
                "║ passwords for existing users.                                  ║",
                "║ If you've forgotten your password:                             ║",
                "║ 1. Enter the KPI container with `./run.py -cf exec kpi bash`;  ║",
                "║ 2. Create a new super user with `./manage.py createsuperuser`; ║",
                "║ 3. Type `exit` to leave the KPI container;                     ║",
                "╚════════════════════════════════════════════════════════════════╝"
            ]
            CLI.colored_print('\n'.join(_message_lines), CLI.COLOR_WARNING)

        self.__config["super_user_username"] = username
        self.__config["super_user_password"] = password

    def __questions_uwsgi(self):

        if not self.dev_mode:
            CLI.colored_print("Do you want to tweak uWSGI settings?", CLI.COLOR_SUCCESS)
            CLI.colored_print("\t1) Yes")
            CLI.colored_print("\t2) No")
            self.__config["uwsgi_settings"] = CLI.get_response([Config.TRUE, Config.FALSE],
                                                               self.__config.get("uwsgi_settings", Config.FALSE))

            if self.__config.get("uwsgi_settings") == Config.TRUE:
                CLI.colored_print("Number of uWSGi workers to start?", CLI.COLOR_SUCCESS)
                self.__config["uwsgi_workers_start"] = CLI.get_response(
                    r"~^\d+$",
                    self.__config.get("uwsgi_workers_start"))

                CLI.colored_print("Maximum uWSGi workers?", CLI.COLOR_SUCCESS)
                self.__config["uwsgi_workers_max"] = CLI.get_response(
                    r"~^\d+$",
                    self.__config.get("uwsgi_workers_max"))

                CLI.colored_print("Maximum number of requests per worker?", CLI.COLOR_SUCCESS)
                self.__config["uwsgi_max_requests"] = CLI.get_response(
                    r"~^\d+$",
                    self.__config.get("uwsgi_max_requests"))

                CLI.colored_print("Maximum memory per workers in MB?", CLI.COLOR_SUCCESS)
                self.__config["uwsgi_soft_limit"] = CLI.get_response(
                    r"~^\d+$",
                    self.__config.get("uwsgi_soft_limit"))

                CLI.colored_print("Maximum time (in seconds) before killing an "
                                  "unresponsive worker?", CLI.COLOR_SUCCESS)
                self.__config["uwsgi_harakiri"] = CLI.get_response(
                    r"~^\d+$",
                    self.__config.get("uwsgi_harakiri"))

                CLI.colored_print("Maximum time (in seconds) a worker can take "
                                  "to reload/shutdown?", CLI.COLOR_SUCCESS)
                self.__config["uwsgi_worker_reload_mercy"] = CLI.get_response(
                    r"~^\d+$",
                    self.__config.get("uwsgi_worker_reload_mercy"))

                return

        self.__config["uwsgi_workers_start"] = "1"
        self.__config["uwsgi_workers_max"] = "2"
        self.__config["uwsgi_max_requests"] = "512"
        self.__config["uwsgi_soft_limit"] = "128"
        self.__config["uwsgi_harakiri"] = "120"
        self.__config["uwsgi_worker_reload_mercy"] = "120"

    def __is_port_allowed(self, port):
        return not (self.block_common_http_ports and port in [Config.DEFAULT_NGINX_PORT,
                                                              Config.DEFAULT_NGINX_HTTPS_PORT])

    def __reset(self, **kwargs):
        """
        Resets several properties to their default.
        It can be useful, if user changes the type of installation on the same server
        :return: bool
        """
        all = True if not kwargs else False
        dev_mode = kwargs.get("dev", False)
        local_install = kwargs.get("local_install", False)
        private_dns = kwargs.get("private_dns", False)
        reset_nginx_port = kwargs.get("reset_nginx_port", False)

        if dev_mode or all:
            self.__config["dev_mode"] = Config.FALSE
            self.__config["staging_mode"] = Config.FALSE
            self.__config["kc_path"] = ""
            self.__config["kpi_path"] = ""
            self.__config["debug"] = Config.FALSE
            if reset_nginx_port:
                self.__config["exposed_nginx_docker_port"] = Config.DEFAULT_NGINX_PORT

        if private_dns or all:
            self.__config["use_private_dns"] = Config.FALSE

        if local_install or all:
            self.__config["multi"] = Config.FALSE
            self.__config["https"] = Config.FALSE
            self.__config["proxy"] = Config.FALSE
            self.__config["nginx_proxy_port"] = Config.DEFAULT_NGINX_PORT
            self.__config["use_letsencrypt"] = Config.FALSE

    def __secure_mongo(self):
        """
        Force creations of MongoDB users/passwords when users upgrade from
        a non secure version of KoBoInstall
        """
        # ToDo remove duplicated code with `__questions_mongo`

        if self.__config.get("mongo_secured") != Config.TRUE and not self.first_time:
            self.__write_upsert_db_users_trigger_file('', 'mongo')

        self.__config["mongo_secured"] = Config.TRUE

    def __validate_installation(self):
        """
        Validates if installation is not run over existing data.
        The check is made only the first time the setup is run.
        :return: bool
        """
        if self.first_time:
            mongo_dir_path = os.path.join(self.__config["kobodocker_path"], ".vols", "mongo")
            postgres_dir_path = os.path.join(self.__config["kobodocker_path"], ".vols", "db")
            mongo_data_exists = (os.path.exists(mongo_dir_path) and os.path.isdir(mongo_dir_path) and
                                 os.listdir(mongo_dir_path))
            postgres_data_exists = os.path.exists(postgres_dir_path) and os.path.isdir(postgres_dir_path)

            if mongo_data_exists or postgres_data_exists:
                # Not a reliable way to detect whether folder contains `KoBoInstall` files
                # We assume that if `docker-compose.backend.template.yml` is there,
                # Docker images are the good ones.
                # TODO Find a better way
                docker_composer_file_path = os.path.join(self.__config["kobodocker_path"],
                                                         "docker-compose.backend.template.yml")
                if not os.path.exists(docker_composer_file_path):
                    CLI.colored_print("╔════════════════════════════════════════════════════╗", CLI.COLOR_WARNING)
                    CLI.colored_print("║ WARNING !!!                                        ║", CLI.COLOR_WARNING)
                    CLI.colored_print("║                                                    ║", CLI.COLOR_WARNING)
                    CLI.colored_print("║ You are installing over existing data.             ║", CLI.COLOR_WARNING)
                    CLI.colored_print("║                                                    ║", CLI.COLOR_WARNING)
                    CLI.colored_print("║ It's recommended to backup your data and import it ║", CLI.COLOR_WARNING)
                    CLI.colored_print("║ to a fresh installed (by KoBoInstall) database.    ║", CLI.COLOR_WARNING)
                    CLI.colored_print("║                                                    ║", CLI.COLOR_WARNING)
                    CLI.colored_print("║ KoBoInstall uses these images:                     ║", CLI.COLOR_WARNING)
                    CLI.colored_print("║    - MongoDB: mongo:3.4                            ║", CLI.COLOR_WARNING)
                    CLI.colored_print("║    - PostgreSQL: mdillon/postgis:9.5               ║", CLI.COLOR_WARNING)
                    CLI.colored_print("║                                                    ║", CLI.COLOR_WARNING)
                    CLI.colored_print("║ Be sure to upgrade to these versions before        ║", CLI.COLOR_WARNING)
                    CLI.colored_print("║ going further!                                     ║", CLI.COLOR_WARNING)
                    CLI.colored_print("╚════════════════════════════════════════════════════╝", CLI.COLOR_WARNING)
                    CLI.colored_print("Are you sure you want to continue?", CLI.COLOR_SUCCESS)
                    CLI.colored_print("\tyes")
                    CLI.colored_print("\tno")
                    response = CLI.get_response(["yes", "no"], "no")
                    if response == "no":
                        sys.exit()
                    else:
                        CLI.colored_print("Administrator privilege escalation is needed to prepare DB",
                                          CLI.COLOR_WARNING)
                        # Write `kobo_first_run` file to run postgres container's entrypoint flawlessly.
                        os.system("echo $(date) | sudo tee -a {} > /dev/null".format(
                            os.path.join(self.__config["kobodocker_path"], ".vols", "db", "kobo_first_run")
                        ))

    def __welcome(self):
        CLI.colored_print("╔═══════════════════════════════════════════════════════════════╗", CLI.COLOR_WARNING)
        CLI.colored_print("║ Welcome to KoBoInstall!                                       ║", CLI.COLOR_WARNING)
        CLI.colored_print("║                                                               ║", CLI.COLOR_WARNING)
        CLI.colored_print("║ You are going to be asked some questions that will            ║", CLI.COLOR_WARNING)
        CLI.colored_print("║ determine how to build the configuration of `KoBoToolBox`.    ║", CLI.COLOR_WARNING)
        CLI.colored_print("║                                                               ║", CLI.COLOR_WARNING)
        CLI.colored_print("║ Some questions already have default values (within brackets). ║", CLI.COLOR_WARNING)
        CLI.colored_print("║ Just press `enter` to accept the default value or enter `-`   ║", CLI.COLOR_WARNING)
        CLI.colored_print("║ to remove previously entered value.                           ║", CLI.COLOR_WARNING)
        CLI.colored_print("║ Otherwise choose between choices or type your answer.         ║", CLI.COLOR_WARNING)
        CLI.colored_print("╚═══════════════════════════════════════════════════════════════╝", CLI.COLOR_WARNING)

    def __write_upsert_db_users_trigger_file(self, content, destination):
        try:
            trigger_file = os.path.join(self.__config.get("kobodocker_path"),
                                        destination,
                                        Config.UPSERT_DB_USERS_TRIGGER_FILE)
            with open(trigger_file, "w") as f:
                f.write(content)
        except (IOError, OSError):
            CLI.colored_print("Could not write {} file".format(
                Config.UPSERT_DB_USERS_TRIGGER_FILE), CLI.COLOR_ERROR)
            return False

        return True<|MERGE_RESOLUTION|>--- conflicted
+++ resolved
@@ -32,17 +32,8 @@
     DEFAULT_PROXY_PORT = "8080"
     DEFAULT_NGINX_PORT = "80"
     DEFAULT_NGINX_HTTPS_PORT = "443"
-<<<<<<< HEAD
     KOBO_DOCKER_BRANCH = '300-backups-venv-failure'
     KOBO_INSTALL_VERSION = '3.2.0'
-=======
-    KOBO_DOCKER_BRANCH = '2.020.32'
-    KOBO_INSTALL_VERSION = '3.1.3'
-
-    # Maybe overkill. Use this class as a singleton to get the same configuration
-    # for each instantiation.
-    __metaclass__ = Singleton
->>>>>>> 1bcb68d3
 
     def __init__(self):
         self.__config = self.read_config()
