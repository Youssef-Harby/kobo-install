--- conflicted
+++ resolved
@@ -384,12 +384,8 @@
         :return: bool
         """
         return self.multi_servers and \
-<<<<<<< HEAD
                self.__config.get('server_role') == 'backend' and \
-               self.__config.get("backend_server_role") == "master"
-=======
                self.__config.get("backend_server_role") == "primary"
->>>>>>> 70df8703
 
     @property
     def multi_servers(self):
@@ -452,12 +448,8 @@
         :return: bool
         """
         return self.multi_servers and \
-<<<<<<< HEAD
                self.__config.get('server_role') == 'backend' and \
-               self.__config.get("backend_server_role") == "slave"
-=======
                self.__config.get("backend_server_role") == "secondary"
->>>>>>> 70df8703
 
     @property
     def staging_mode(self):
