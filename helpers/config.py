--- conflicted
+++ resolved
@@ -28,14 +28,8 @@
     DEFAULT_PROXY_PORT = "8080"
     DEFAULT_NGINX_PORT = "80"
     DEFAULT_NGINX_HTTPS_PORT = "443"
-<<<<<<< HEAD
-    KOBO_DOCKER_BRANCH = '2.020.24b'
-    KOBO_INSTALL_VERSION = '2.5.0'
-=======
     KOBO_DOCKER_BRANCH = '2.020.25'
-    KOBO_INSTALL_BRANCH = 'master'  # be mindful of how `--update` works
-    KOBO_INSTALL_VERSION = '2.4.2'
->>>>>>> da06b6a2
+    KOBO_INSTALL_VERSION = '2.5.1'
 
     # Maybe overkill. Use this class as a singleton to get the same configuration
     # for each instantiation.
