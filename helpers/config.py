# -*- coding: utf-8 -*-
import binascii
import json
import os
import re
import shutil
import stat
import string
import sys
import time
from datetime import datetime
from random import choice

from helpers.cli import CLI
from helpers.network import Network
from helpers.singleton import Singleton
from helpers.upgrading import Upgrading
<<<<<<< HEAD
from helpers.aws_validation import AWSValidation
=======
>>>>>>> f61163be


# Use this class as a singleton to get the same configuration
# for each instantiation.
class Config(metaclass=Singleton):

    CONFIG_FILE = '.run.conf'
    UNIQUE_ID_FILE = '.uniqid'
    UPSERT_DB_USERS_TRIGGER_FILE = '.upsert_db_users'
    LETSENCRYPT_DOCKER_DIR = 'nginx-certbot'
    ENV_FILES_DIR = 'kobo-env'
    DEFAULT_PROXY_PORT = '8080'
    DEFAULT_NGINX_PORT = '80'
    DEFAULT_NGINX_HTTPS_PORT = '443'
    KOBO_DOCKER_BRANCH = '2.020.45'
<<<<<<< HEAD
    KOBO_INSTALL_VERSION = '4.2.0'
    MAXIMUM_AWS_CREDENTIAL_ATTEMPTS = 3
=======
    KOBO_INSTALL_VERSION = '4.1.0'
>>>>>>> f61163be

    def __init__(self):
        self.__first_time = None
        self.__dict = self.read_config()

    @property
    def advanced_options(self):
        """
        Checks whether advanced options should be displayed

        Returns:
            bool
        """
        return self.__dict['advanced']

    def auto_detect_network(self):
        """
        Tries to detect new ip

        Returns:
            bool: `True` if network has changed
        """
        changed = False
        local_interfaces = Network.get_local_interfaces(all_=True)

        if self.__dict['local_interface_ip'] not in local_interfaces.values():
            self.__detect_network()
            self.write_config()
            changed = True
        return changed

    @property
    def aws(self):
        """
        Checks whether questions are backend only

        Returns:
            bool
        """
        return self.__dict['use_aws']

    @property
    def backend(self):
        return not self.multi_servers or self.primary_backend or \
               self.secondary_backend

    @property
    def block_common_http_ports(self):
        return self.use_letsencrypt or self.__dict['block_common_http_ports']

    @property
    def expose_backend_ports(self):
        return self.__dict['expose_backend_ports']

    def get_env_files_path(self):
        current_path = os.path.realpath(os.path.normpath(os.path.join(
            self.__dict['kobodocker_path'],
            '..',
            Config.ENV_FILES_DIR
        )))

        old_path = os.path.realpath(os.path.normpath(os.path.join(
            self.__dict['kobodocker_path'],
            '..',
            'kobo-deployments'
        )))

        # if old location is detected, move it to new path.
        if os.path.exists(old_path):
            shutil.move(old_path, current_path)

        return current_path

    def get_letsencrypt_repo_path(self):
        return os.path.realpath(os.path.normpath(os.path.join(
            self.__dict['kobodocker_path'],
            '..',
            Config.LETSENCRYPT_DOCKER_DIR
        )))

    def get_prefix(self, role):
        roles = {
            'frontend': 'kobofe',
            'backend': 'kobobe',
            'maintenance': 'kobomaintenance'
        }

        try:
            prefix_ = roles[role]
        except KeyError:
            CLI.colored_print('Invalid composer file', CLI.COLOR_ERROR)
            sys.exit(1)

        if not self.__dict['docker_prefix']:
            return prefix_

        return '{}-{}'.format(self.__dict['docker_prefix'], prefix_)

    def get_upgraded_dict(self):
        """
        Sometimes during upgrades, some keys are changed/deleted/added.
        This method helps to get a compliant dict to expected config

        Returns:
            dict
        """

        upgraded_dict = self.get_template()
        upgraded_dict.update(self.__dict)

        # Upgrade to use two databases
        upgraded_dict = Upgrading.two_databases(upgraded_dict, self.__dict)

        # Upgrade to use new terminology primary/secondary
        upgraded_dict = Upgrading.new_terminology(upgraded_dict)

        # Upgrade to use booleans in `self.__dict`
        upgraded_dict = Upgrading.use_booleans(upgraded_dict)

        return upgraded_dict

    @property
    def backend_questions(self):
        """
        Checks whether questions are backend only

        Returns:
            bool
        """
        return not self.multi_servers or not self.frontend

    def build(self):
        """
        Build configuration based on user's answers

        Returns:
            dict: all values from user's responses needed to create
            configuration files
        """
        if not Network.get_primary_ip():
            message = (
                'No valid networks detected. Can not continue!\n'
                'Please connect to a network and re-run the command.'
            )
            CLI.framed_print(message, color=CLI.COLOR_ERROR)
            sys.exit(1)
        else:

            self.__welcome()
            self.__dict = self.get_upgraded_dict()

            self.__create_directory()
            self.__questions_advanced_options()
            self.__questions_installation_type()
            self.__detect_network()

            if not self.local_install:
                if self.advanced_options:
                    self.__questions_multi_servers()
                    if self.multi_servers:
                        self.__questions_roles()
                        if self.frontend or self.secondary_backend:
                            self.__questions_private_routes()
                    else:
                        self.__reset(private_dns=True)

                if self.frontend_questions:
                    self.__questions_public_routes()
                    self.__questions_https()
                    self.__questions_reverse_proxy()

            if self.frontend_questions:
                self.__questions_smtp()
                self.__questions_super_user_credentials()

            if self.advanced_options:
                self.__questions_docker_prefix()
                self.__questions_dev_mode()
                self.__questions_postgres()
                self.__questions_mongo()
                self.__questions_redis()
                self.__questions_ports()

                if self.frontend_questions:
                    self.__questions_secret_keys()
                    self.__questions_aws()
                    self.__questions_google()
                    self.__questions_raven()
                    self.__questions_uwsgi()
            else:
                self.__secure_mongo()

            self.__questions_backup()

            self.write_config()

            return self.__dict

    @property
    def dev_mode(self):
        return self.__dict['dev_mode'] is True

    @property
    def first_time(self):
        """
        Checks whether setup is running for the first time

        Returns:
            bool
        """
        if self.__first_time is None:
            self.__first_time = self.__dict.get('date_created') is None
        return self.__first_time

    @property
    def frontend(self):
        """
        Checks whether setup is running on a frontend server

        Returns:
            dict: all values from user's responses needed to create
            configuration files
        """
        return not self.multi_servers or \
            self.__dict['server_role'] == 'frontend'

    @property
    def frontend_questions(self):
        """
        Checks whether questions are frontend only

        Returns:
            bool
        """
        return not self.multi_servers or self.frontend

    @classmethod
    def generate_password(cls):
        """
        Generate 12 characters long random password

        Returns:
            str
        """
        characters = string.ascii_letters \
                     + '!$%+-_^~@#{}[]()/\'\'`~,;:.<>' \
                     + string.digits
        required_chars_count = 12

        return ''.join(choice(characters)
                       for _ in range(required_chars_count))

    def get_dict(self):
        return self.__dict

    @classmethod
    def get_template(cls):

        primary_ip = Network.get_primary_ip()

        return {
            'advanced': False,
            'aws_access_key': '',
            'aws_backup_bucket_deletion_rule_enabled': False,
            'aws_backup_bucket_name': '',
            'aws_backup_daily_retention': '30',
            'aws_backup_monthly_retention': '12',
            'aws_backup_upload_chunk_size': '15',
            'aws_backup_weekly_retention': '4',
            'aws_backup_yearly_retention': '2',
            'aws_bucket_name': '',
            'aws_credentials_valid': False,
            'aws_mongo_backup_minimum_size': '50',
            'aws_postgres_backup_minimum_size': '50',
            'aws_redis_backup_minimum_size': '5',
            'aws_secret_key': '',
            'aws_validate_credentials': True,
            'backend_server_role': 'primary',
            'backup_from_primary': True,
            'block_common_http_ports': True,
            'custom_secret_keys': False,
            'customized_ports': False,
            'debug': False,
            'default_from_email': 'support@kobo.local',
            'dev_mode': False,
            'django_secret_key': binascii.hexlify(os.urandom(50)).decode(),
            'docker_prefix': '',
            'ee_subdomain': 'ee',
            'enketo_api_token': binascii.hexlify(os.urandom(60)).decode(),
            'enketo_encryption_key': binascii.hexlify(os.urandom(60)).decode(),
            # default value from enketo. Because it was not customizable before
            # we want to keep the same value when users upgrade.
            'enketo_less_secure_encryption_key': 'this $3cr3t key is crackable',
            'expose_backend_ports': False,
            'exposed_nginx_docker_port': Config.DEFAULT_NGINX_PORT,
            'google_api_key': '',
            'google_ua': '',
            'https': True,
            'internal_domain_name': 'docker.internal',
            'kc_dev_build_id': '',
            'kc_path': '',
            'kc_postgres_db': 'kobocat',
            'kc_subdomain': 'kc',
            'kobocat_media_backup_schedule': '0 0 * * 0',
            'kobocat_media_schedule': '0 0 * * 0',
            'kobocat_raven': '',
            'kobodocker_path': os.path.realpath(os.path.normpath(os.path.join(
                os.path.dirname(os.path.realpath(__file__)),
                '..',
                '..',
                'kobo-docker'))
            ),
            'kpi_dev_build_id': '',
            'kpi_path': '',
            'kpi_postgres_db': 'koboform',
            'kpi_raven': '',
            'kpi_raven_js': '',
            'kpi_subdomain': 'kf',
            'local_installation': False,
            'local_interface': Network.get_primary_interface(),
            'local_interface_ip': primary_ip,
            'letsencrypt_email': 'support@kobo.local',
            'maintenance_date_iso': '',
            'maintenance_date_str': '',
            'maintenance_email': 'support@kobo.local',
            'maintenance_enabled': False,
            'maintenance_eta': '2 hours',
            'mongo_backup_schedule': '0 1 * * 0',
            'mongo_port': '27017',
            'mongo_root_password': Config.generate_password(),
            'mongo_root_username': 'root',
            'mongo_user_password': Config.generate_password(),
            'mongo_user_username': 'kobo',
            'multi': False,
            'nginx_proxy_port': Config.DEFAULT_PROXY_PORT,
            'npm_container': True,
            'postgres_backup_schedule': '0 2 * * 0',
            'postgres_hard_drive_type': 'hdd',
            'postgres_max_connections': '100',
            'postgres_password': Config.generate_password(),
            'postgres_profile': 'Mixed',
            'postgres_ram': '2',
            'postgres_replication_password': Config.generate_password(),
            'postgres_settings': False,
            'postgres_settings_content': '\n'.join([
                '# Memory Configuration',
                'shared_buffers = 512MB',
                'effective_cache_size = 2GB',
                'work_mem = 10MB',
                'maintenance_work_mem = 128MB',
                '',
                '# Checkpoint Related Configuration',
                'min_wal_size = 512MB',
                'max_wal_size = 2GB',
                'checkpoint_completion_target = 0.9',
                'wal_buffers = 15MB',
                '',
                '# Network Related Configuration',
                "listen_addresses = '*'",
                'max_connections = 100',
            ]),
            'postgres_user': 'kobo',
            'postgresql_port': '5432',
            'primary_backend_ip': primary_ip,
            'private_domain_name': 'kobo.private',
            'proxy': True,
            'public_domain_name': 'kobo.local',
            'raven_settings': False,
            'redis_backup_schedule': '0 3 * * 0',
            'redis_cache_port': '6380',
            'redis_main_port': '6379',
            'redis_password': Config.generate_password(),
            'review_host': True,
            'server_role': 'frontend',
            'smtp_host': '',
            'smtp_password': '',
            'smtp_port': '25',
            'smtp_user': '',
            'smtp_use_tls': False,
            'staging_mode': False,
            'super_user_password': Config.generate_password(),
            'super_user_username': 'super_admin',
            'two_databases': True,
            'use_aws': False,
            'use_backup': False,
            'use_letsencrypt': True,
            'use_private_dns': False,
            'use_wal_e': False,
            'uwsgi_harakiri': '120',
            'uwsgi_max_requests': '512',
            'uwsgi_settings': False,
            'uwsgi_soft_limit': '128',
            'uwsgi_worker_reload_mercy': '120',
            'uwsgi_workers_max': '2',
            'uwsgi_workers_start': '1',
        }
        # Keep properties sorted alphabetically

    def get_service_names(self):
        service_list_command = ['docker-compose',
                                '-f', 'docker-compose.frontend.yml',
                                '-f', 'docker-compose.frontend.override.yml',
                                'config', '--services']

        services = CLI.run_command(service_list_command,
                                   self.__dict['kobodocker_path'])
        return services.strip().split('\n')

    @property
    def is_secure(self):
        return self.__dict['https'] is True

    def init_letsencrypt(self):
        if self.use_letsencrypt:
            reverse_proxy_path = self.get_letsencrypt_repo_path()
            reverse_proxy_command = [
                '/bin/bash',
                'init-letsencrypt.sh'
            ]
            CLI.run_command(reverse_proxy_command, reverse_proxy_path)

    @property
    def local_install(self):
        """
        Checks whether installation is for `Workstation`s

        Returns:
            bool
        """
        return self.__dict['local_installation']

    def maintenance(self):
        self.__questions_maintenance()

    @property
    def primary_backend(self):
        """
        Checks whether setup is running on a primary backend server

        Returns:
            bool
        """
        return self.multi_servers and \
            self.__dict['server_role'] == 'backend' and \
            self.__dict['backend_server_role'] == 'primary'

    @property
    def multi_servers(self):
        """
        Checks whether installation is for separate frontend and backend servers

        Returns:
            bool
        """
        return self.__dict['multi']

    @property
    def proxy(self):
        """
        Checks whether installation is using a proxy or a load balancer

        Returns:
            bool
        """
        return self.__dict['proxy']

    def read_config(self):
        """
        Reads config from file `Config.CONFIG_FILE` if exists

        Returns:
            dict
        """
        dict_ = {}
        try:
            base_dir = os.path.dirname(
                os.path.dirname(os.path.realpath(__file__)))
            config_file = os.path.join(base_dir, Config.CONFIG_FILE)
            with open(config_file, 'r') as f:
                dict_ = json.loads(f.read())
        except IOError:
            pass

        self.__dict = dict_
        unique_id = self.read_unique_id()
        if not unique_id:
            self.__dict['unique_id'] = int(time.time())

        return dict_

    def read_unique_id(self):
        """
        Reads unique id from file `Config.UNIQUE_ID_FILE`

        Returns:
            str
        """
        unique_id = None

        try:
            unique_id_file = os.path.join(self.__dict['kobodocker_path'],
                                          Config.UNIQUE_ID_FILE)
        except KeyError:
            if self.first_time:
                return None
            else:
                CLI.framed_print('Bad configuration! The path of kobo-docker '
                                 'path is missing. Please delete `.run.conf` '
                                 'and start from scratch',
                                 color=CLI.COLOR_ERROR)
                sys.exit(1)

        try:
            with open(unique_id_file, 'r') as f:
                unique_id = f.read().strip()
        except FileNotFoundError:
            pass

        return unique_id

    @property
    def secondary_backend(self):
        """
        Checks whether setup is running on a secondary backend server

        Returns:
            bool
        """
        return self.multi_servers and \
            self.__dict['server_role'] == 'backend' and \
            self.__dict['backend_server_role'] == 'secondary'

    def set_config(self, value):
        self.__dict = value

    @property
    def staging_mode(self):
        return self.__dict['staging_mode']

    @property
    def use_letsencrypt(self):
        return not self.local_install and self.__dict['use_letsencrypt']

    @property
    def use_private_dns(self):
        return self.__dict['use_private_dns']

    def validate_aws_credentials(self):
        validation = AWSValidation(
            aws_access_key_id=self.__dict['aws_access_key'],
            aws_secret_access_key=self.__dict['aws_secret_key'],
        )
        self.__dict['aws_credentials_valid'] = validation.validate_credentials()

    def write_config(self):
        """
        Writes config to file `Config.CONFIG_FILE`.
        """
        # Adds `date_created`. This field will be use to determine
        # first usage of the setup option.
        if self.__dict.get('date_created') is None:
            self.__dict['date_created'] = int(time.time())
        self.__dict['date_modified'] = int(time.time())

        try:
            base_dir = os.path.dirname(
                os.path.dirname(os.path.realpath(__file__)))
            config_file = os.path.join(base_dir, Config.CONFIG_FILE)
            with open(config_file, 'w') as f:
                f.write(json.dumps(self.__dict, indent=2, sort_keys=True))

            os.chmod(config_file, stat.S_IWRITE | stat.S_IREAD)

        except IOError:
            CLI.colored_print('Could not write configuration file',
                              CLI.COLOR_ERROR)
            sys.exit(1)

    def write_unique_id(self):
        try:
            unique_id_file = os.path.join(self.__dict['kobodocker_path'],
                                          Config.UNIQUE_ID_FILE)
            with open(unique_id_file, 'w') as f:
                f.write(str(self.__dict['unique_id']))

            os.chmod(unique_id_file, stat.S_IWRITE | stat.S_IREAD)
        except (IOError, OSError):
            CLI.colored_print('Could not write unique_id file', CLI.COLOR_ERROR)
            return False

        return True

    def __create_directory(self):
        """
        Create repository directory if it doesn't exist.
        """
        CLI.colored_print('Where do you want to install?', CLI.COLOR_QUESTION)
        while True:
            kobodocker_path = CLI.colored_input(
                '',
                CLI.COLOR_QUESTION,
                self.__dict['kobodocker_path']
            )

            if kobodocker_path.startswith('.'):
                base_dir = os.path.dirname(
                    os.path.dirname(os.path.realpath(__file__)))
                kobodocker_path = os.path.normpath(
                    os.path.join(base_dir, kobodocker_path))

            question = 'Please confirm path [{}]'.format(kobodocker_path)
            response = CLI.yes_no_question(question)
            if response is True:
                if os.path.isdir(kobodocker_path):
                    break
                else:
                    try:
                        os.makedirs(kobodocker_path)
                        break
                    except OSError:
                        CLI.colored_print(
                            'Could not create directory {}!'.format(
                                kobodocker_path), CLI.COLOR_ERROR)
                        CLI.colored_print(
                            'Please make sure you have permissions '
                            'and path is correct',
                            CLI.COLOR_ERROR)

        self.__dict['kobodocker_path'] = kobodocker_path
        self.write_unique_id()
        self.__validate_installation()

    def __clone_repo(self, repo_path, repo_name):
        if repo_path:
            if repo_path.startswith('.'):
                full_repo_path = os.path.normpath(os.path.join(
                    self.__dict['kobodocker_path'],
                    repo_path
                ))
            else:
                full_repo_path = repo_path

            if not os.path.isdir(full_repo_path):
                # clone repo
                try:
                    os.makedirs(full_repo_path)
                except OSError:
                    CLI.colored_print('Please verify permissions.',
                                      CLI.COLOR_ERROR)
                    sys.exit(1)

            # Only clone if folder is empty
            if not os.path.isdir(os.path.join(full_repo_path, '.git')):
                git_command = [
                    'git', 'clone',
                    'https://github.com/kobotoolbox/{}'.format(repo_name),
                    full_repo_path
                ]

                CLI.colored_print('Cloning `{}` repository to `{}` '.format(
                    repo_name,
                    full_repo_path), CLI.COLOR_INFO)
                CLI.run_command(git_command,
                                cwd=os.path.dirname(full_repo_path))

    def __detect_network(self):

        self.__dict['local_interface_ip'] = Network.get_primary_ip()

        if self.frontend:
            self.__dict['primary_backend_ip'] = self.__dict[
                'local_interface_ip']

        if self.advanced_options:
            CLI.colored_print(
                'Please choose which network interface you want to use?',
                CLI.COLOR_QUESTION)
            interfaces = Network.get_local_interfaces()
            all_interfaces = Network.get_local_interfaces(all_=True)
            docker_interface = 'docker0'
            interfaces.update({'other': 'Other'})

            if self.__dict['local_interface'] == docker_interface and \
                    docker_interface in all_interfaces:
                interfaces.update(
                    {docker_interface: all_interfaces.get(docker_interface)})

            for interface, ip_address in interfaces.items():
                CLI.colored_print('\t{}) {}'.format(interface, ip_address))

            choices = [str(interface) for interface in interfaces.keys()]
            choices.append('other')
            response = CLI.get_response(
                choices,
                default=self.__dict['local_interface']
            )

            if response == 'other':
                interfaces = Network.get_local_interfaces(all_=True)
                for interface, ip_address in interfaces.items():
                    CLI.colored_print('\t{}) {}'.format(interface, ip_address))

                choices = [str(interface) for interface in interfaces.keys()]
                self.__dict['local_interface'] = CLI.get_response(
                    choices,
                    self.__dict['local_interface']
                )
            else:
                self.__dict['local_interface'] = response

            self.__dict['local_interface_ip'] = interfaces[
                self.__dict['local_interface']]

            if self.frontend:
                self.__dict['primary_backend_ip'] = self.__dict[
                    'local_interface_ip']

    def __questions_advanced_options(self):
        """
        Asks if user wants to see advanced options
        """
        self.__dict['advanced'] = CLI.yes_no_question(
            'Do you want to see advanced options?',
            default=self.__dict['advanced'])

    def __questions_aws(self):
        """
        Asks if user wants to see AWS option
        and asks for credentials if needed.
        """
        self.__dict['use_aws'] = CLI.yes_no_question(
            'Do you want to use AWS S3 storage?',
            default=self.__dict['use_aws']
        )
        self.__questions_aws_configuration()
        self.__questions_aws_validate_credentials()

    def __questions_aws_configuration(self):

        if self.__dict['use_aws']:
            self.__dict['aws_access_key'] = CLI.colored_input(
                'AWS Access Key', CLI.COLOR_QUESTION,
                self.__dict['aws_access_key'])
            self.__dict['aws_secret_key'] = CLI.colored_input(
                'AWS Secret Key', CLI.COLOR_QUESTION,
                self.__dict['aws_secret_key'])
            self.__dict['aws_bucket_name'] = CLI.colored_input(
                'AWS Bucket name', CLI.COLOR_QUESTION,
                self.__dict['aws_bucket_name'])
        else:
            self.__dict['aws_access_key'] = ''
            self.__dict['aws_secret_key'] = ''
            self.__dict['aws_bucket_name'] = ''

    def __questions_aws_validate_credentials(self):
        """
        Prompting user whether they would like to validate their entered AWS
        credentials or continue without validation.
        """
        # Resetting validation when setup is rerun
        self.__dict['aws_credentials_valid'] = False
        aws_credential_attempts = 0

        if self.__dict['use_aws']:
            self.__dict['aws_validate_credentials'] = CLI.yes_no_question(
                'Would you like to validate your AWS credentials?',
                default=self.__dict['aws_validate_credentials'],
            )

        if self.__dict['use_aws'] and self.__dict['aws_validate_credentials']:
            while (
                not self.__dict['aws_credentials_valid']
                and aws_credential_attempts
                <= self.MAXIMUM_AWS_CREDENTIAL_ATTEMPTS
            ):
                aws_credential_attempts += 1
                self.validate_aws_credentials()
                attempts_remaining = (
                    self.MAXIMUM_AWS_CREDENTIAL_ATTEMPTS
                    - aws_credential_attempts
                )
                if (
                    not self.__dict['aws_credentials_valid']
                    and attempts_remaining > 0
                ):
                    CLI.colored_print(
                        'Invalid credentials, please try again.',
                        CLI.COLOR_WARNING,
                    )
                    CLI.colored_print(
                        'Attempts remaining for AWS validation: {}'.format(
                            attempts_remaining
                        ),
                        CLI.COLOR_INFO,
                    )
                    self.__questions_aws_configuration()
            else:
                if not self.__dict['aws_credentials_valid']:
                    CLI.colored_print(
                        'Please restart configuration', CLI.COLOR_ERROR
                    )
                    sys.exit(1)
                else:
                    CLI.colored_print(
                        'AWS credentials successfully validated',
                        CLI.COLOR_SUCCESS
                    )

    def __questions_aws_backup_settings(self):

        self.__dict['aws_backup_bucket_name'] = CLI.colored_input(
            'AWS Backups bucket name', CLI.COLOR_QUESTION,
            self.__dict['aws_backup_bucket_name'])

        if self.__dict['aws_backup_bucket_name'] != '':

            backup_from_primary = self.__dict['backup_from_primary']

            CLI.colored_print('How many yearly backups to keep?',
                              CLI.COLOR_QUESTION)
            self.__dict['aws_backup_yearly_retention'] = CLI.get_response(
                r'~^\d+$', self.__dict['aws_backup_yearly_retention'])

            CLI.colored_print('How many monthly backups to keep?',
                              CLI.COLOR_QUESTION)
            self.__dict['aws_backup_monthly_retention'] = CLI.get_response(
                r'~^\d+$', self.__dict['aws_backup_monthly_retention'])

            CLI.colored_print('How many weekly backups to keep?',
                              CLI.COLOR_QUESTION)
            self.__dict['aws_backup_weekly_retention'] = CLI.get_response(
                r'~^\d+$', self.__dict['aws_backup_weekly_retention'])

            CLI.colored_print('How many daily backups to keep?',
                              CLI.COLOR_QUESTION)
            self.__dict['aws_backup_daily_retention'] = CLI.get_response(
                r'~^\d+$', self.__dict['aws_backup_daily_retention'])

            if (not self.multi_servers or
                    (self.primary_backend and backup_from_primary) or
                    (self.secondary_backend and not backup_from_primary)):
                CLI.colored_print('PostgresSQL backup minimum size (in MB)?',
                                  CLI.COLOR_QUESTION)
                CLI.colored_print(
                    'Files below this size will be ignored when '
                    'rotating backups.',
                    CLI.COLOR_INFO)
                self.__dict[
                    'aws_postgres_backup_minimum_size'] = CLI.get_response(
                    r'~^\d+$',
                    self.__dict['aws_postgres_backup_minimum_size'])

            if self.primary_backend or not self.multi_servers:
                CLI.colored_print('MongoDB backup minimum size (in MB)?',
                                  CLI.COLOR_QUESTION)
                CLI.colored_print(
                    'Files below this size will be ignored when '
                    'rotating backups.',
                    CLI.COLOR_INFO)
                self.__dict[
                    'aws_mongo_backup_minimum_size'] = CLI.get_response(
                    r'~^\d+$',
                    self.__dict['aws_mongo_backup_minimum_size'])

                CLI.colored_print('Redis backup minimum size (in MB)?',
                                  CLI.COLOR_QUESTION)
                CLI.colored_print(
                    'Files below this size will be ignored when '
                    'rotating backups.',
                    CLI.COLOR_INFO)
                self.__dict[
                    'aws_redis_backup_minimum_size'] = CLI.get_response(
                    r'~^\d+$',
                    self.__dict['aws_redis_backup_minimum_size'])

            CLI.colored_print('Chunk size of multipart uploads (in MB)?',
                              CLI.COLOR_QUESTION)
            self.__dict['aws_backup_upload_chunk_size'] = CLI.get_response(
                r'~^\d+$', self.__dict['aws_backup_upload_chunk_size'])

            response = CLI.yes_no_question(
                'Use AWS LifeCycle deletion rule?',
                default=self.__dict['aws_backup_bucket_deletion_rule_enabled']
            )
            self.__dict['aws_backup_bucket_deletion_rule_enabled'] = response

    def __questions_backup(self):
        """
        Asks all questions about backups.
        """
        if self.backend_questions or (self.frontend_questions and not self.aws):

            self.__dict['use_backup'] = CLI.yes_no_question(
                'Do you want to activate backups?',
                default=self.__dict['use_backup']
            )

            if self.__dict['use_backup']:
                if self.advanced_options:
                    if self.backend_questions and not self.frontend_questions:
                        self.__questions_aws()

                    # Prompting user whether they want to use WAL-E for
                    # continuous archiving - only if they are using aws
                    # for backups
                    if self.aws:
                        if self.primary_backend or not self.multi_servers:
                            self.__dict['use_wal_e'] = CLI.yes_no_question(
                                'Do you want to use WAL-E for continuous '
                                'archiving of PostgreSQL backups?',
                                default=self.__dict['use_wal_e']
                            )
                            if self.__dict['use_wal_e']:
                                self.__dict['backup_from_primary'] = True
                        else:
                            # WAL-E cannot run on secondary
                            self.__dict['use_wal_e'] = False
                    else:
                        # WAL-E is only supported with AWS
                        self.__dict['use_wal_e'] = False

                    schedule_regex_pattern = (
                        r'^((((\d+(,\d+)*)|(\d+-\d+)|(\*(\/\d+)?)))'
                        r'(\s+(((\d+(,\d+)*)|(\d+\-\d+)|(\*(\/\d+)?)))){4})$')
                    message = (
                        'Schedules use linux cron syntax with UTC datetimes.\n'
                        'For example, schedule at 12:00 AM E.S.T every Sunday '
                        'would be:\n'
                        '0 5 * * 0\n'
                        '\n'
                        'Please visit https://crontab.guru/ to generate a '
                        'cron schedule.'
                    )
                    CLI.framed_print(message, color=CLI.COLOR_INFO)

                    if self.frontend_questions and not self.aws:
                        CLI.colored_print('KoBoCat media backup schedule?',
                                          CLI.COLOR_QUESTION)
                        self.__dict[
                            'kobocat_media_backup_schedule'] = CLI.get_response(
                            '~{}'.format(schedule_regex_pattern),
                            self.__dict['kobocat_media_backup_schedule'])

                    if self.backend_questions:
                        if self.__dict['use_wal_e'] is True:
                            self.__dict['backup_from_primary'] = True
                        else:
                            if self.primary_backend:
                                response = CLI.yes_no_question(
                                    'Run PostgreSQL backup from primary '
                                    'backend server?',
                                    default=self.__dict['backup_from_primary']
                                )
                                self.__dict['backup_from_primary'] = response
                            elif self.secondary_backend:
                                self.__dict['backup_from_primary'] = False
                            else:
                                self.__dict['backup_from_primary'] = True

                        backup_from_primary = self.__dict['backup_from_primary']

                        if (not self.multi_servers or
                                (self.primary_backend and backup_from_primary)
                                or
                                (self.secondary_backend and
                                 not backup_from_primary)):
                            CLI.colored_print('PostgreSQL backup schedule?',
                                              CLI.COLOR_QUESTION)
                            self.__dict[
                                'postgres_backup_schedule'] = CLI.get_response(
                                '~{}'.format(schedule_regex_pattern),
                                self.__dict['postgres_backup_schedule'])

                        if self.primary_backend or not self.multi_servers:
                            CLI.colored_print('MongoDB backup schedule?',
                                              CLI.COLOR_QUESTION)
                            self.__dict[
                                'mongo_backup_schedule'] = CLI.get_response(
                                '~{}'.format(schedule_regex_pattern),
                                self.__dict['mongo_backup_schedule'])

                            CLI.colored_print('Redis backup schedule?',
                                              CLI.COLOR_QUESTION)
                            self.__dict[
                                'redis_backup_schedule'] = CLI.get_response(
                                '~{}'.format(schedule_regex_pattern),
                                self.__dict['redis_backup_schedule'])

                        if self.aws:
                            self.__questions_aws_backup_settings()
                    else:
                        # Back to default value
                        self.__dict['backup_from_primary'] = True
            else:
                # Back to default value
                self.__dict['backup_from_primary'] = True
        else:
            self.__dict['use_backup'] = False
            self.__dict['backup_from_primary'] = True  # Back to default value

    def __questions_dev_mode(self):
        """
        Asks for developer/staging mode.

        Dev mode allows to modify nginx port and
        Staging model

        Reset to default in case of No
        """

        if self.frontend_questions:

            if self.local_install:
                # NGinX different port
                CLI.colored_print('Web server port?', CLI.COLOR_QUESTION)
                self.__dict['exposed_nginx_docker_port'] = CLI.get_response(
                    r'~^\d+$', self.__dict['exposed_nginx_docker_port'])
                self.__dict['dev_mode'] = CLI.yes_no_question(
                    'Use developer mode?',
                    default=self.__dict['dev_mode']
                )
                self.__dict['staging_mode'] = False
            else:
                self.__dict['staging_mode'] = CLI.yes_no_question(
                    'Use staging mode?',
                    default=self.__dict['staging_mode']
                )
                self.__dict['dev_mode'] = False

            if self.dev_mode or self.staging_mode:
                message = (
                    'Where are the files located locally? It can be absolute '
                    'or relative to the directory of `kobo-docker`.\n\n'
                    'Leave empty if you do not need to overload the repository.'
                )
                CLI.framed_print(message, color=CLI.COLOR_INFO)

                kc_path = self.__dict['kc_path']
                self.__dict['kc_path'] = CLI.colored_input(
                    'KoBoCat files location?', CLI.COLOR_QUESTION,
                    self.__dict['kc_path'])
                self.__clone_repo(self.__dict['kc_path'], 'kobocat')

                kpi_path = self.__dict['kpi_path']
                self.__dict['kpi_path'] = CLI.colored_input(
                    'KPI files location?', CLI.COLOR_QUESTION,
                    self.__dict['kpi_path'])
                self.__clone_repo(self.__dict['kpi_path'], 'kpi')

                # Create an unique id to build fresh image
                # when starting containers
                if (
                    not self.__dict['kc_dev_build_id'] or
                    self.__dict['kc_path'] != kc_path
                ):
                    build_id = '{prefix}{timestamp}'.format(
                        prefix=self.get_prefix('frontend'),
                        timestamp=str(int(time.time()))
                    )
                    self.__dict['kc_dev_build_id'] = build_id

                if (
                    not self.__dict['kpi_dev_build_id'] == '' or
                    self.__dict['kpi_path'] != kpi_path
                ):
                    build_id = '{prefix}{timestamp}'.format(
                        prefix=self.get_prefix('frontend'),
                        timestamp=str(int(time.time()))
                    )
                    self.__dict['kpi_dev_build_id'] = build_id

                if self.dev_mode:
                    self.__dict['debug'] = CLI.yes_no_question(
                        'Enable DEBUG?',
                        default=self.__dict['debug']
                    )

                    # Frontend development
                    self.__dict['npm_container'] = CLI.yes_no_question(
                        'How do you want to run `npm`?',
                        default=self.__dict['npm_container'],
                        labels=[
                            'From within the container',
                            'Locally',
                        ]
                    )
            else:
                # Force reset paths
                self.__reset(dev=True, reset_nginx_port=self.staging_mode)

    def __questions_docker_prefix(self):
        """
        Asks for Docker compose prefix. It allows to start
        containers with a custom prefix
        """
        self.__dict['docker_prefix'] = CLI.colored_input(
            'Docker Compose prefix? (leave empty for default)',
            CLI.COLOR_QUESTION,
            self.__dict['docker_prefix'])

    def __questions_google(self):
        """
        Asks for Google's keys
        """
        # Google Analytics
        self.__dict['google_ua'] = CLI.colored_input(
            'Google Analytics Identifier', CLI.COLOR_QUESTION,
            self.__dict['google_ua'])

        # Google API Key
        self.__dict['google_api_key'] = CLI.colored_input(
            'Google API Key',
            CLI.COLOR_QUESTION,
            self.__dict['google_api_key'])

    def __questions_https(self):
        """
        Asks for HTTPS usage
        """
        self.__dict['https'] = CLI.yes_no_question(
            'Do you want to use HTTPS?',
            default=self.__dict['https']
        )
        if self.is_secure:
            message = (
                'Please note that certificates must be installed on a '
                'reverse-proxy or a load balancer.'
                'kobo-install can install one, if needed.'
            )
            CLI.framed_print(message, color=CLI.COLOR_INFO)

    def __questions_installation_type(self):
        """
        Asks for installation type
        """
        self.__dict['local_installation'] = CLI.yes_no_question(
            'What kind of installation do you need?',
            default=self.__dict['local_installation'],
            labels=[
                'On your workstation',
                'On a server',
            ]
        )
        if self.local_install:
            # Reset previous choices, in case server role is not the same.
            self.__reset(local_install=True, private_dns=True)

    def __questions_maintenance(self):
        if self.first_time:
            message = (
                'You must run setup first: `python3 run.py --setup` '
            )
            CLI.framed_print(message, color=CLI.COLOR_INFO)
            sys.exit(1)

        def _round_nearest_quarter(dt):
            minutes = int(
                15 * round((float(dt.minute) + float(dt.second) / 60) / 15))
            return datetime(dt.year, dt.month, dt.day, dt.hour,
                            minutes if minutes < 60 else 0)

        CLI.colored_print('How long do you plan to this maintenance will last?',
                          CLI.COLOR_QUESTION)
        self.__dict['maintenance_eta'] = CLI.get_response(
            r'~^[\w\ ]+$',
            self.__dict['maintenance_eta'])

        date_start = _round_nearest_quarter(datetime.utcnow())
        iso_format = '%Y%m%dT%H%M'
        CLI.colored_print('Start Date/Time (ISO format) GMT?',
                          CLI.COLOR_QUESTION)
        self.__dict['maintenance_date_iso'] = CLI.get_response(
            r'~^\d{8}T\d{4}$', date_start.strftime(iso_format))
        self.__dict['maintenance_date_iso'] = self.__dict[
            'maintenance_date_iso'].upper()

        date_iso = self.__dict['maintenance_date_iso']
        self.__dict['maintenance_date_str'] = datetime.strptime(date_iso,
                                                                iso_format). \
            strftime('%A,&nbsp;%B&nbsp;%d&nbsp;at&nbsp;%H:%M&nbsp;GMT')

        self.__dict['maintenance_email'] = CLI.colored_input(
            'Contact during maintenance?',
            CLI.COLOR_QUESTION,
            self.__dict['maintenance_email']
        )
        self.write_config()

    def __questions_mongo(self):
        """
        Ask for MongoDB credentials only when server is for:
        - primary backend
        - single server installation
        """
        if self.primary_backend or not self.multi_servers:
            mongo_user_username = self.__dict['mongo_user_username']
            mongo_user_password = self.__dict['mongo_user_password']
            mongo_root_username = self.__dict['mongo_root_username']
            mongo_root_password = self.__dict['mongo_root_password']

            CLI.colored_print("MongoDB root's username?",
                              CLI.COLOR_QUESTION)
            self.__dict['mongo_root_username'] = CLI.get_response(
                r'~^\w+$',
                self.__dict['mongo_root_username'],
                to_lower=False)

            CLI.colored_print("MongoDB root's password?", CLI.COLOR_QUESTION)
            self.__dict['mongo_root_password'] = CLI.get_response(
                r'~^.{8,}$',
                self.__dict['mongo_root_password'],
                to_lower=False,
                error_msg='Too short. 8 characters minimum.')

            CLI.colored_print("MongoDB user's username?",
                              CLI.COLOR_QUESTION)
            self.__dict['mongo_user_username'] = CLI.get_response(
                r'~^\w+$',
                self.__dict['mongo_user_username'],
                to_lower=False)

            CLI.colored_print("MongoDB user's password?", CLI.COLOR_QUESTION)
            self.__dict['mongo_user_password'] = CLI.get_response(
                r'~^.{8,}$',
                self.__dict['mongo_user_password'],
                to_lower=False,
                error_msg='Too short. 8 characters minimum.')

            if (
                not self.__dict.get('mongo_secured')
                or mongo_user_username != self.__dict['mongo_user_username']
                or mongo_user_password != self.__dict['mongo_user_password']
                or mongo_root_username != self.__dict['mongo_root_username']
                or mongo_root_password != self.__dict['mongo_root_password']
            ) and not self.first_time:

                # Because chances are high we cannot communicate with DB
                # (e.g ports not exposed, containers down), we delegate the task
                # to MongoDB container to update (create/delete) users.
                # (see. `kobo-docker/mongo/upsert_users.sh`)
                # We have to transmit old users (and their respective DB) to
                # MongoDB to let it know which users need to be deleted.

                # `content` will be read by MongoDB container at next boot
                # It should contains users to delete if any.
                # Its format should be: `<user><TAB><database>`
                content = ''

                if (
                    mongo_user_username != self.__dict['mongo_user_username']
                    or mongo_root_username != self.__dict['mongo_root_username']
                ):

                    message = (
                        'WARNING!\n\n'
                        "MongoDB root's and/or user's usernames have changed!"
                    )
                    CLI.framed_print(message)
                    question = 'Do you want to remove old users?'
                    response = CLI.yes_no_question(question)
                    if response is True:
                        usernames_by_db = {
                            mongo_user_username: 'formhub',
                            mongo_root_username: 'admin'
                        }
                        for username, db in usernames_by_db.items():
                            if username != '':
                                content += '{cr}{username}\t{db}'.format(
                                    cr='\n' if content else '',
                                    username=username,
                                    db=db
                                )

                self.__write_upsert_db_users_trigger_file(content, 'mongo')

            self.__dict['mongo_secured'] = True

    def __questions_multi_servers(self):
        """
        Asks if installation is for only one server
        or different frontend and backend servers.
        """
        self.__dict['multi'] = CLI.yes_no_question(
            'Do you want to use separate servers for frontend and backend?',
            default=self.__dict['multi']
        )

    def __questions_postgres(self):
        """
        Postgres credentials and settings.

        Settings can be tweaked thanks to pgconfig.org API
        """
        CLI.colored_print('KoBoCat PostgreSQL database name?',
                          CLI.COLOR_QUESTION)
        kc_postgres_db = CLI.get_response(
            r'~^\w+$',
            self.__dict['kc_postgres_db'],
            to_lower=False
        )

        CLI.colored_print('KPI PostgreSQL database name?',
                          CLI.COLOR_QUESTION)
        kpi_postgres_db = CLI.get_response(
            r'~^\w+$',
            self.__dict['kpi_postgres_db'],
            to_lower=False)

        while kpi_postgres_db == kc_postgres_db:
            kpi_postgres_db = CLI.colored_input(
                'KPI must use its own PostgreSQL database, not share one with '
                'KoBoCAT. Please enter another database',
                CLI.COLOR_ERROR,
                Config.get_template()['kpi_postgres_db'],
            )

        if (kc_postgres_db != self.__dict['kc_postgres_db'] or
                (kpi_postgres_db != self.__dict['kpi_postgres_db'] and
                 self.__dict['two_databases'])):
            message = (
                'WARNING!\n\n'
                'PostgreSQL database names have changed!\n'
                'kobo-install does not support database name changes after '
                'database initialization.\n'
                'Data will not appear in KPI and/or KoBoCAT.'
            )
            CLI.framed_print(message)

            response = CLI.yes_no_question(
                'Do you want to continue?',
                default=False
            )
            if response is False:
                sys.exit(0)

        self.__dict['kc_postgres_db'] = kc_postgres_db
        self.__dict['kpi_postgres_db'] = kpi_postgres_db
        self.__dict['two_databases'] = True

        postgres_user = self.__dict['postgres_user']
        postgres_password = self.__dict['postgres_password']

        CLI.colored_print("PostgreSQL user's username?",
                          CLI.COLOR_QUESTION)
        self.__dict['postgres_user'] = CLI.get_response(
            r'~^\w+$',
            self.__dict['postgres_user'],
            to_lower=False)

        CLI.colored_print("PostgreSQL user's password?", CLI.COLOR_QUESTION)
        self.__dict['postgres_password'] = CLI.get_response(
            r'~^.{8,}$',
            self.__dict['postgres_password'],
            to_lower=False,
            error_msg='Too short. 8 characters minimum.')

        if (postgres_user != self.__dict['postgres_user'] or
            postgres_password != self.__dict['postgres_password']) and \
                not self.first_time:

            # Because chances are high we cannot communicate with DB
            # (e.g ports not exposed, containers down), we delegate the task
            # to PostgreSQL container to update (create/delete) users.
            # (see. `kobo-docker/postgres/shared/upsert_users.sh`)
            # We need to transmit old user to PostgreSQL to let it know
            # what was the previous username to log in before performing any
            # action.

            # `content` will be read by PostgreSQL container at next boot
            # It should always contain previous username and a boolean
            # for deletion.
            # Its format should be: `<user><TAB><boolean>`
            content = '{username}\tfalse'.format(username=postgres_user)

            if postgres_user != self.__dict['postgres_user']:

                CLI.colored_print("PostgreSQL user's username has changed!",
                                  CLI.COLOR_WARNING)
                question = 'Do you want to remove old user?',
                response = CLI.yes_no_question(question)
                if response is True:
                    content = '{username}\ttrue'.format(username=postgres_user)
                    message = (
                        'WARNING!\n\n'
                        'User cannot be deleted if it has been used to '
                        'initialize PostgreSQL server.\n'
                        'You will need to do it manually!'
                    )
                    CLI.framed_print(message)

            self.__write_upsert_db_users_trigger_file(content, 'postgres')

        if self.backend_questions:
            # Postgres settings
            self.__dict['postgres_settings'] = CLI.yes_no_question(
                'Do you want to tweak PostgreSQL settings?',
                default=self.__dict['postgres_settings']
            )
            if self.__dict['postgres_settings']:

                CLI.colored_print('Launching pgconfig.org API container...',
                                  CLI.COLOR_INFO)
                # pgconfig.org API is often unresponsive and make kobo-install
                # hang forever.
                # A docker image is available, let's use it instead.
                # (Hope docker hub is not down too).

                # Find an open port.
                open_port = 9080
                while True:
                    if not Network.is_port_open(open_port):
                        break
                    open_port += 1

                # Start pgconfig.org API docker image
                docker_command = ['docker', 'run', '--rm', '-p',
                                  '127.0.0.1:{}:8080'.format(open_port),
                                  '-d', '--name', 'pgconfig_container',
                                  'sebastianwebber/pgconfig-api']
                CLI.run_command(docker_command)

                # From https://docs.pgconfig.org/api/#available-parameters
                # Parameters are case-sensitive, for example
                # `environment_name` must be one these values:
                # - `WEB`
                # - `OLTP`,
                # - `DW`
                # - `Mixed`
                # - `Desktop`
                # It's case-sensitive.

                CLI.colored_print('Total Memory in GB?', CLI.COLOR_QUESTION)
                self.__dict['postgres_ram'] = CLI.get_response(
                    r'~^\d+$',
                    self.__dict['postgres_ram'])

                CLI.colored_print('Storage type?', CLI.COLOR_QUESTION)
                CLI.colored_print('\thdd) Hard Disk Drive')
                CLI.colored_print('\tssd) Solid State Drive')
                CLI.colored_print('\tsan) Storage Area Network')
                self.__dict['postgres_hard_drive_type'] = CLI.get_response(
                    ['hdd', 'ssd', 'san'],
                    self.__dict['postgres_hard_drive_type'].lower())

                CLI.colored_print('Number of connections?', CLI.COLOR_QUESTION)
                self.__dict['postgres_max_connections'] = CLI.get_response(
                    r'~^\d+$',
                    self.__dict['postgres_max_connections'])

                if self.multi_servers:
                    multi_servers_profiles = ['web', 'oltp', 'dw']
                    if self.__dict['postgres_profile'].lower() \
                            not in multi_servers_profiles:
                        self.__dict['postgres_profile'] = 'web'

                    CLI.colored_print('Application profile?', CLI.COLOR_QUESTION)
                    CLI.colored_print('\tweb) General Web application')
                    CLI.colored_print(
                        '\toltp) ERP or long transaction applications')
                    CLI.colored_print('\tdw) DataWare house')

                    self.__dict['postgres_profile'] = CLI.get_response(
                        ['web', 'oltp', 'dw'],
                        self.__dict['postgres_profile'].lower())

                    self.__dict['postgres_profile'] = self.__dict[
                        'postgres_profile'].upper()

                elif self.dev_mode:
                    self.__dict['postgres_profile'] = 'Desktop'
                else:
                    self.__dict['postgres_profile'] = 'Mixed'

                endpoint = 'http://127.0.0.1:{open_port}/v1/tuning/get-config' \
                           '?environment_name={profile}&format=conf' \
                           '&include_pgbadger=false' \
                           '&max_connections={max_connections}' \
                           '&pg_version=9.5' \
                           '&total_ram={ram}GB' \
                           '&drive_type={drive_type}'
                endpoint = endpoint.format(
                    open_port=open_port,
                    profile=self.__dict['postgres_profile'],
                    ram=self.__dict['postgres_ram'],
                    max_connections=self.__dict['postgres_max_connections'],
                    drive_type=self.__dict['postgres_hard_drive_type'].upper()
                )
                response = Network.curl(endpoint)
                if response:
                    self.__dict['postgres_settings_content'] = re.sub(
                        r'(log|lc_).+(\n|$)', '', response)
                else:
                    CLI.colored_print('\nAn error has occurred. Current '
                                      'PostgreSQL settings will be used',
                                      CLI.COLOR_INFO)

                # Stop container
                docker_command = ['docker', 'stop', '-t', '0',
                                  'pgconfig_container']
                CLI.run_command(docker_command)
                CLI.colored_print('pgconfig.org API container has been stopped!',
                                  CLI.COLOR_INFO)
            else:
                # Forcing the default settings to remain even if there
                # is an existing value in .run.conf. Without this,
                # the value for `postgres_settings_content` would not update
                default_postgres_settings_content = '\n'.join([
                    '# Memory Configuration',
                    'shared_buffers = 512MB',
                    'effective_cache_size = 2GB',
                    'work_mem = 10MB',
                    'maintenance_work_mem = 128MB',
                    '',
                    '# Checkpoint Related Configuration',
                    'min_wal_size = 512MB',
                    'max_wal_size = 2GB',
                    'checkpoint_completion_target = 0.9',
                    'wal_buffers = 15MB',
                    '',
                    '# Network Related Configuration',
                    "listen_addresses = '*'",
                    'max_connections = 100',
                ])
                self.__dict['postgres_settings_content'] = \
                    default_postgres_settings_content

    def __questions_ports(self):
        """
        Customize services ports
        """

        def reset_ports():
            self.__dict['postgresql_port'] = '5432'
            self.__dict['mongo_port'] = '27017'
            self.__dict['redis_main_port'] = '6379'
            self.__dict['redis_cache_port'] = '6380'

        if not self.multi_servers:
            self.__dict['expose_backend_ports'] = CLI.yes_no_question(
                'Do you want to expose backend container ports '
                '(`PostgreSQL`, `MongoDB`, `redis`)?',
                default=self.__dict['expose_backend_ports']
            )
        else:
            self.__dict['expose_backend_ports'] = True

        if not self.expose_backend_ports:
            reset_ports()
            return

        message = (
            'WARNING!\n\n'
            'When exposing backend container ports, it is STRONGLY '
            'recommended to use a firewall to grant access to frontend '
            'containers only.'
        )
        CLI.framed_print(message)

        self.__dict['customized_ports'] = CLI.yes_no_question(
            'Do you want to customize service ports?',
            default=self.__dict['customized_ports']
        )

        if not self.__dict['customized_ports']:
            reset_ports()
            return

        CLI.colored_print('PostgreSQL?', CLI.COLOR_QUESTION)
        self.__dict['postgresql_port'] = CLI.get_response(
            r'~^\d+$', self.__dict['postgresql_port'])

        CLI.colored_print('MongoDB?', CLI.COLOR_QUESTION)
        self.__dict['mongo_port'] = CLI.get_response(
            r'~^\d+$', self.__dict['mongo_port'])

        CLI.colored_print('Redis (main)?', CLI.COLOR_QUESTION)
        self.__dict['redis_main_port'] = CLI.get_response(
            r'~^\d+$', self.__dict['redis_main_port'])

        CLI.colored_print('Redis (cache)?', CLI.COLOR_QUESTION)
        self.__dict['redis_cache_port'] = CLI.get_response(
            r'~^\d+$', self.__dict['redis_cache_port'])

    def __questions_private_routes(self):
        """
        Asks if configuration uses a DNS for private domain names
        for communication between frontend and backend.
        Otherwise, it will create entries in `extra_hosts` in composer
        file based on the provided ip.
        """
        self.__dict['use_private_dns'] = CLI.yes_no_question(
            'Do you use DNS for private routes?',
            default=self.__dict['use_private_dns']
        )
        if self.__dict['use_private_dns'] is False:
            CLI.colored_print('IP address (IPv4) of primary backend server?',
                              CLI.COLOR_QUESTION)
            self.__dict['primary_backend_ip'] = CLI.get_response(
                r'~\d{1,3}\.\d{1,3}\.\d{1,3}\.\d{1,3}',
                self.__dict['primary_backend_ip'])
        else:
            self.__dict['private_domain_name'] = CLI.colored_input(
                'Private domain name?',
                CLI.COLOR_QUESTION,
                self.__dict['private_domain_name'])

    def __questions_public_routes(self):
        """
        Asks for public domain names
        """

        self.__dict['public_domain_name'] = CLI.colored_input(
            'Public domain name?', CLI.COLOR_QUESTION,
            self.__dict['public_domain_name'])
        self.__dict['kpi_subdomain'] = CLI.colored_input(
            'KPI sub domain?',
            CLI.COLOR_QUESTION,
            self.__dict['kpi_subdomain']
        )
        self.__dict['kc_subdomain'] = CLI.colored_input(
            'KoBoCat sub domain?',
            CLI.COLOR_QUESTION,
            self.__dict['kc_subdomain']
        )
        self.__dict['ee_subdomain'] = CLI.colored_input(
            'Enketo Express sub domain name?',
            CLI.COLOR_QUESTION,
            self.__dict['ee_subdomain']
        )

        parts = self.__dict['public_domain_name'].split('.')
        self.__dict['internal_domain_name'] = '{}.internal'.format(
            '.'.join(parts[:-1])
        )
        if not self.multi_servers or \
                (self.multi_servers and not self.use_private_dns):
            self.__dict['private_domain_name'] = '{}.private'.format(
                '.'.join(parts[:-1])
            )

    def __questions_raven(self):
        self.__dict['raven_settings'] = CLI.yes_no_question(
            'Do you want to use Sentry?',
            default=self.__dict['raven_settings']
        )
        if self.__dict['raven_settings'] is True:
            self.__dict['kpi_raven'] = CLI.colored_input(
                'KPI Raven token',
                CLI.COLOR_QUESTION,
                self.__dict['kpi_raven'])
            self.__dict['kobocat_raven'] = CLI.colored_input(
                'KoBoCat Raven token', CLI.COLOR_QUESTION,
                self.__dict['kobocat_raven'])
            self.__dict['kpi_raven_js'] = CLI.colored_input(
                'KPI Raven JS token', CLI.COLOR_QUESTION,
                self.__dict['kpi_raven_js'])
        else:
            self.__dict['kpi_raven'] = ''
            self.__dict['kobocat_raven'] = ''
            self.__dict['kpi_raven_js'] = ''

    def __questions_redis(self):
        """
        Ask for redis password only when server is for:
        - primary backend
        - single server installation
        """
        if self.primary_backend or not self.multi_servers:
            CLI.colored_print('Redis password?', CLI.COLOR_QUESTION)
            self.__dict['redis_password'] = CLI.get_response(
                r'~^.{8,}|$',
                self.__dict['redis_password'],
                to_lower=False,
                error_msg='Too short. 8 characters minimum.')

            if not self.__dict['redis_password']:
                message = (
                    'WARNING!\n\n'
                    'It is STRONGLY recommended to set a password for Redis '
                    'as well.'
                )
                CLI.framed_print(message)
                response = CLI.yes_no_question(
                    'Do you want to continue without password?',
                    default=False
                )
                if response is False:
                    self.__questions_redis()

    def __questions_reverse_proxy(self):

        if self.is_secure:

            self.__dict['use_letsencrypt'] = CLI.yes_no_question(
                "Auto-install HTTPS certificates with Let's Encrypt?",
                default=self.__dict['use_letsencrypt'],
                labels=[
                    'Yes',
                    'No - Use my own reverse-proxy/load-balancer',
                ]
            )
            self.__dict['proxy'] = True
            self.__dict[
                'exposed_nginx_docker_port'] = Config.DEFAULT_NGINX_PORT

            if self.use_letsencrypt:
                self.__dict['nginx_proxy_port'] = Config.DEFAULT_PROXY_PORT

                message = (
                    'WARNING!\n\n'
                    'Domain names must be publicly accessible.\n'
                    "Otherwise Let's Encrypt will not be able to valid your "
                    'certificates.'
                )
                CLI.framed_print(message)

                if self.first_time:
                    email = self.__dict['default_from_email']
                    self.__dict['letsencrypt_email'] = email

                while True:
                    letsencrypt_email = CLI.colored_input(
                        "Email address for Let's Encrypt?",
                        CLI.COLOR_QUESTION,
                        self.__dict['letsencrypt_email'])
                    question = 'Please confirm [{}]'.format(letsencrypt_email)
                    response = CLI.yes_no_question(question)
                    if response is True:
                        self.__dict['letsencrypt_email'] = letsencrypt_email
                        break

                self.__clone_repo(self.get_letsencrypt_repo_path(),
                                  'nginx-certbot')
        else:
            if self.advanced_options:
                self.__dict['proxy'] = CLI.yes_no_question(
                    'Are kobo-docker containers behind a '
                    'reverse-proxy/load-balancer?',
                    default=self.__dict['proxy']
                )
                self.__dict['use_letsencrypt'] = False
            else:
                self.__dict['proxy'] = False

        if self.proxy:
            # When proxy is enabled, public port is 80 or 443.
            # @TODO Give the user the possibility to customize it too.
            self.__dict[
                'exposed_nginx_docker_port'] = Config.DEFAULT_NGINX_PORT
            if self.advanced_options:
                if not self.use_letsencrypt:
                    response = CLI.yes_no_question(
                        'Is your reverse-proxy/load-balancer installed on '
                        'this server?',
                        default=self.__dict['block_common_http_ports']
                    )
                    self.__dict['block_common_http_ports'] = response
                else:
                    self.__dict['block_common_http_ports'] = True

                if not self.__is_port_allowed(
                        self.__dict['nginx_proxy_port']):
                    # Force nginx proxy port if port is not allowed
                    self.__dict[
                        'nginx_proxy_port'] = Config.DEFAULT_PROXY_PORT

                CLI.colored_print('Internal port used by reverse proxy?',
                                  CLI.COLOR_QUESTION)
                while True:
                    self.__dict['nginx_proxy_port'] = CLI.get_response(
                        r'~^\d+$',
                        self.__dict['nginx_proxy_port'])
                    if self.__is_port_allowed(
                            self.__dict['nginx_proxy_port']):
                        break
                    else:
                        CLI.colored_print('Ports 80 and 443 are reserved!',
                                          CLI.COLOR_ERROR)
            else:
                self.__dict['block_common_http_ports'] = True
                if not self.use_letsencrypt:
                    CLI.colored_print(
                        'Internal port used by reverse proxy is {}.'.format(
                            Config.DEFAULT_PROXY_PORT
                        ), CLI.COLOR_WARNING)
                self.__dict['nginx_proxy_port'] = Config.DEFAULT_PROXY_PORT

        else:
            self.__dict['use_letsencrypt'] = False
            self.__dict['nginx_proxy_port'] = Config.DEFAULT_NGINX_PORT
            self.__dict['block_common_http_ports'] = False

    def __questions_roles(self):
        CLI.colored_print('Which role do you want to assign to this server?',
                          CLI.COLOR_QUESTION)
        CLI.colored_print('\t1) frontend')
        CLI.colored_print('\t2) backend')
        self.__dict['server_role'] = CLI.get_response(
            ['backend', 'frontend'],
            self.__dict['server_role'])

        if self.__dict['server_role'] == 'backend':
            CLI.colored_print(
                'Which role do you want to assign to this backend server?',
                CLI.COLOR_QUESTION)
            CLI.colored_print('\t1) primary')
            CLI.colored_print('\t2) secondary')
            self.__dict['backend_server_role'] = CLI.get_response(
                ['primary', 'secondary'],
                self.__dict['backend_server_role'])
        else:
            # It may be useless to force backend role when using multi servers.
            self.__dict['backend_server_role'] = 'primary'

    def __questions_secret_keys(self):
        self.__dict['custom_secret_keys'] = CLI.yes_no_question(
            'Do you want to customize the application secret keys?',
            default=self.__dict['custom_secret_keys']
        )
        if self.__dict['custom_secret_keys'] is True:
            CLI.colored_print("Django's secret key?", CLI.COLOR_QUESTION)
            self.__dict['django_secret_key'] = CLI.get_response(
                r'~^.{50,}$',
                self.__dict['django_secret_key'],
                to_lower=False,
                error_msg='Too short. 50 characters minimum.')

            CLI.colored_print("Enketo's api key?", CLI.COLOR_QUESTION)
            self.__dict['enketo_api_token'] = CLI.get_response(
                r'~^.{50,}$',
                self.__dict['enketo_api_token'],
                to_lower=False,
                error_msg='Too short. 50 characters minimum.')

            CLI.colored_print("Enketo's encryption key?", CLI.COLOR_QUESTION)
            self.__dict['enketo_encryption_key'] = CLI.get_response(
                r'~^.{50,}$',
                self.__dict['enketo_encryption_key'],
                to_lower=False,
                error_msg='Too short. 50 characters minimum.')

            CLI.colored_print("Enketo's less secure encryption key?",
                              CLI.COLOR_QUESTION)
            self.__dict[
                'enketo_less_secure_encryption_key'] = CLI.get_response(
                r'~^.{10,}$',
                self.__dict['enketo_less_secure_encryption_key'],
                to_lower=False,
                error_msg='Too short. 10 characters minimum.')

    def __questions_smtp(self):
        self.__dict['smtp_host'] = CLI.colored_input('SMTP server?',
                                                     CLI.COLOR_QUESTION,
                                                     self.__dict['smtp_host'])
        self.__dict['smtp_port'] = CLI.colored_input('SMTP port?',
                                                     CLI.COLOR_QUESTION,
                                                     self.__dict['smtp_port'])
        self.__dict['smtp_user'] = CLI.colored_input('SMTP user?',
                                                     CLI.COLOR_QUESTION,
                                                     self.__dict['smtp_user'])
        if self.__dict['smtp_user']:
            self.__dict['smtp_password'] = CLI.colored_input(
                'SMTP password',
                CLI.COLOR_QUESTION,
                self.__dict['smtp_password']
            )
            self.__dict['smtp_use_tls'] = CLI.yes_no_question(
                'Use TLS?',
                default=self.__dict['smtp_use_tls']
            )

        if self.first_time:
            domain_name = self.__dict['public_domain_name']
            self.__dict['default_from_email'] = 'support@{}'.format(domain_name)

        self.__dict['default_from_email'] = CLI.colored_input(
            'From email address?',
            CLI.COLOR_QUESTION,
            self.__dict['default_from_email']
        )

    def __questions_super_user_credentials(self):
        # Super user. Only ask for credentials the first time.
        # Super user is created if db doesn't exists.
        username = CLI.colored_input("Super user's username?",
                                     CLI.COLOR_QUESTION,
                                     self.__dict['super_user_username'])
        password = CLI.colored_input("Super user's password?",
                                     CLI.COLOR_QUESTION,
                                     self.__dict['super_user_password'])

        if username == self.__dict['super_user_username'] and \
                password != self.__dict['super_user_password'] and \
                not self.first_time:
            message = (
                'WARNING!\n\n'
                'You have configured a new password for the super user.\n'
                'This change will *not* take effect if KoBoToolbox has ever '
                'been started before. Please use the web interface to change '
                'passwords for existing users.\n'
                'If you have forgotten your password:\n'
                '1. Enter the KPI container with `python3 run.py -cf exec kpi '
                'bash`;\n'
                '2. Create a new super user with `./manage.py '
                'createsuperuser`;\n'
                '3. Type `exit` to leave the KPI container;'
            )
            CLI.framed_print(message)
        self.__dict['super_user_username'] = username
        self.__dict['super_user_password'] = password

    def __questions_uwsgi(self):

        if not self.dev_mode:
            self.__dict['uwsgi_settings'] = CLI.yes_no_question(
                'Do you want to tweak uWSGI settings?',
                default=self.__dict['uwsgi_settings']
            )

            if self.__dict['uwsgi_settings']:
                CLI.colored_print('Number of uWSGi workers to start?',
                                  CLI.COLOR_QUESTION)
                self.__dict['uwsgi_workers_start'] = CLI.get_response(
                    r'~^\d+$',
                    self.__dict['uwsgi_workers_start'])

                CLI.colored_print('Maximum uWSGi workers?', CLI.COLOR_QUESTION)
                self.__dict['uwsgi_workers_max'] = CLI.get_response(
                    r'~^\d+$',
                    self.__dict['uwsgi_workers_max'])

                CLI.colored_print('Maximum number of requests per worker?',
                                  CLI.COLOR_QUESTION)
                self.__dict['uwsgi_max_requests'] = CLI.get_response(
                    r'~^\d+$',
                    self.__dict['uwsgi_max_requests'])

                CLI.colored_print('Maximum memory per workers in MB?',
                                  CLI.COLOR_QUESTION)
                self.__dict['uwsgi_soft_limit'] = CLI.get_response(
                    r'~^\d+$',
                    self.__dict['uwsgi_soft_limit'])

                CLI.colored_print('Maximum time (in seconds) before killing an '
                                  'unresponsive worker?', CLI.COLOR_QUESTION)
                self.__dict['uwsgi_harakiri'] = CLI.get_response(
                    r'~^\d+$',
                    self.__dict['uwsgi_harakiri'])

                CLI.colored_print('Maximum time (in seconds) a worker can take '
                                  'to reload/shutdown?', CLI.COLOR_QUESTION)
                self.__dict['uwsgi_worker_reload_mercy'] = CLI.get_response(
                    r'~^\d+$',
                    self.__dict['uwsgi_worker_reload_mercy'])

                return

        self.__dict['uwsgi_workers_start'] = '1'
        self.__dict['uwsgi_workers_max'] = '2'
        self.__dict['uwsgi_max_requests'] = '512'
        self.__dict['uwsgi_soft_limit'] = '128'
        self.__dict['uwsgi_harakiri'] = '120'
        self.__dict['uwsgi_worker_reload_mercy'] = '120'

    def __is_port_allowed(self, port):
        return not (self.block_common_http_ports and port in [
            Config.DEFAULT_NGINX_PORT,
            Config.DEFAULT_NGINX_HTTPS_PORT])

    def __reset(self, **kwargs):
        """
        Resets several properties to their default.
        It can be useful, if user changes the type of installation on
        the same server

        Returns:
            bool
        """
        all = True if not kwargs else False
        dev_mode = kwargs.get('dev', False)
        local_install = kwargs.get('local_install', False)
        private_dns = kwargs.get('private_dns', False)
        reset_nginx_port = kwargs.get('reset_nginx_port', False)

        if dev_mode or all:
            self.__dict['dev_mode'] = False
            self.__dict['staging_mode'] = False
            self.__dict['kc_path'] = ''
            self.__dict['kpi_path'] = ''
            self.__dict['debug'] = False
            if reset_nginx_port:
                self.__dict[
                    'exposed_nginx_docker_port'] = Config.DEFAULT_NGINX_PORT

        if private_dns or all:
            self.__dict['use_private_dns'] = False

        if local_install or all:
            self.__dict['multi'] = False
            self.__dict['https'] = False
            self.__dict['proxy'] = False
            self.__dict['nginx_proxy_port'] = Config.DEFAULT_NGINX_PORT
            self.__dict['use_letsencrypt'] = False

    def __secure_mongo(self):
        """
        Force creations of MongoDB users/passwords when users upgrade from
        a non secure version of kobo-install
        """
        # ToDo remove duplicated code with `__questions_mongo`
        if not self.__dict.get('mongo_secured') and not self.first_time:
            self.__write_upsert_db_users_trigger_file('', 'mongo')

        self.__dict['mongo_secured'] = True

    def __validate_installation(self):
        """
        Validates if installation is not run over existing data.
        The check is made only the first time the setup is run.
        :return: bool
        """
        if self.first_time:
            mongo_dir_path = os.path.join(self.__dict['kobodocker_path'],
                                          '.vols', 'mongo')
            postgres_dir_path = os.path.join(self.__dict['kobodocker_path'],
                                             '.vols', 'db')
            mongo_data_exists = (
                    os.path.exists(mongo_dir_path) and os.path.isdir(
                mongo_dir_path) and
                    os.listdir(mongo_dir_path))
            postgres_data_exists = os.path.exists(
                postgres_dir_path) and os.path.isdir(postgres_dir_path)

            if mongo_data_exists or postgres_data_exists:
                # Not a reliable way to detect whether folder contains
                # kobo-install files. We assume that if
                # `docker-compose.backend.template.yml` is there, Docker
                # images are the good ones.
                # TODO Find a better way
                docker_composer_file_path = os.path.join(
                    self.__dict['kobodocker_path'],
                    'docker-compose.backend.template.yml')
                if not os.path.exists(docker_composer_file_path):
                    message = (
                        'WARNING!\n\n'
                        'You are installing over existing data.\n'
                        '\n'
                        'It is recommended to backup your data and import it '
                        'to a fresh installed (by KoBoInstall) database.\n'
                        '\n'
                        'kobo-install uses these images:\n'
                        '    - MongoDB: mongo:3.4\n'
                        '    - PostgreSQL: mdillon/postgis:9.5\n'
                        '\n'
                        'Be sure to upgrade to these versions before going '
                        'further!'
                    )
                    CLI.framed_print(message)
                    response = CLI.yes_no_question(
                        'Are you sure you want to continue?',
                        default=False
                    )
                    if response is False:
                        sys.exit(0)
                    else:
                        CLI.colored_print(
                            'Privileges escalation is needed to prepare DB',
                            CLI.COLOR_WARNING)
                        # Write `kobo_first_run` file to run postgres
                        # container's entrypoint flawlessly.
                        os.system(
                            'echo $(date) | sudo tee -a {} > /dev/null'.format(
                                os.path.join(self.__dict['kobodocker_path'],
                                             '.vols', 'db', 'kobo_first_run')
                            ))

    @staticmethod
    def __welcome():
        message = (
            'Welcome to kobo-install.\n'
            '\n'
            'You are going to be asked some questions that will determine how '
            'to build the configuration of `KoBoToolBox`.\n'
            '\n'
            'Some questions already have default values (within brackets).\n'
            'Just press `enter` to accept the default value or enter `-` to '
            'remove previously entered value.\n'
            'Otherwise choose between choices or type your answer. '
        )
        CLI.framed_print(message, color=CLI.COLOR_INFO)

    def __write_upsert_db_users_trigger_file(self, content, destination):
        try:
            trigger_file = os.path.join(self.__dict['kobodocker_path'],
                                        destination,
                                        Config.UPSERT_DB_USERS_TRIGGER_FILE)
            with open(trigger_file, 'w') as f:
                f.write(content)
        except (IOError, OSError):
            CLI.colored_print('Could not write {} file'.format(
                Config.UPSERT_DB_USERS_TRIGGER_FILE), CLI.COLOR_ERROR)
            return False

        return True<|MERGE_RESOLUTION|>--- conflicted
+++ resolved
@@ -11,14 +11,11 @@
 from datetime import datetime
 from random import choice
 
+from helpers.aws_validation import AWSValidation
 from helpers.cli import CLI
 from helpers.network import Network
 from helpers.singleton import Singleton
 from helpers.upgrading import Upgrading
-<<<<<<< HEAD
-from helpers.aws_validation import AWSValidation
-=======
->>>>>>> f61163be
 
 
 # Use this class as a singleton to get the same configuration
@@ -34,12 +31,8 @@
     DEFAULT_NGINX_PORT = '80'
     DEFAULT_NGINX_HTTPS_PORT = '443'
     KOBO_DOCKER_BRANCH = '2.020.45'
-<<<<<<< HEAD
     KOBO_INSTALL_VERSION = '4.2.0'
     MAXIMUM_AWS_CREDENTIAL_ATTEMPTS = 3
-=======
-    KOBO_INSTALL_VERSION = '4.1.0'
->>>>>>> f61163be
 
     def __init__(self):
         self.__first_time = None
