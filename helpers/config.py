--- conflicted
+++ resolved
@@ -20,22 +20,6 @@
 
 # Use this class as a singleton to get the same configuration
 # for each instantiation.
-<<<<<<< HEAD
-class Config(with_metaclass(Singleton)):
-
-    CONFIG_FILE = ".run.conf"
-    UNIQUE_ID_FILE = ".uniqid"
-    UPSERT_DB_USERS_TRIGGER_FILE = ".upsert_db_users"
-    TRUE = "1"
-    FALSE = "2"
-    LETSENCRYPT_DOCKER_DIR = "nginx-certbot"
-    ENV_FILES_DIR = "kobo-env"
-    DEFAULT_PROXY_PORT = "8080"
-    DEFAULT_NGINX_PORT = "80"
-    DEFAULT_NGINX_HTTPS_PORT = "443"
-    KOBO_DOCKER_BRANCH = 'support-kobokitten'
-    KOBO_INSTALL_VERSION = '3.2.1'
-=======
 class Config(metaclass=Singleton):
 
     CONFIG_FILE = '.run.conf'
@@ -46,10 +30,9 @@
     DEFAULT_PROXY_PORT = '8080'
     DEFAULT_NGINX_PORT = '80'
     DEFAULT_NGINX_HTTPS_PORT = '443'
-    KOBO_DOCKER_BRANCH = '2.021.05'
+    KOBO_DOCKER_BRANCH = 'support-kobokitten'
     KOBO_INSTALL_VERSION = '4.4.2'
     MAXIMUM_AWS_CREDENTIAL_ATTEMPTS = 3
->>>>>>> be4ff4df
 
     def __init__(self):
         self.__first_time = None
