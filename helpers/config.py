# -*- coding: utf-8 -*-
import binascii
import json
import os
import re
import shutil
import stat
import string
import sys
import time
from datetime import datetime
from random import choice

from helpers.aws_validation import AWSValidation
from helpers.cli import CLI
from helpers.network import Network
from helpers.singleton import Singleton
from helpers.upgrading import Upgrading


# Use this class as a singleton to get the same configuration
# for each instantiation.
class Config(metaclass=Singleton):

    CONFIG_FILE = '.run.conf'
    UNIQUE_ID_FILE = '.uniqid'
    UPSERT_DB_USERS_TRIGGER_FILE = '.upsert_db_users'
    LETSENCRYPT_DOCKER_DIR = 'nginx-certbot'
    ENV_FILES_DIR = 'kobo-env'
    DEFAULT_PROXY_PORT = '8080'
    DEFAULT_NGINX_PORT = '80'
    DEFAULT_NGINX_HTTPS_PORT = '443'
<<<<<<< HEAD
    KOBO_DOCKER_BRANCH = '2.021.09'
=======
    KOBO_DOCKER_BRANCH = '2.021.12b'
>>>>>>> c3478753
    KOBO_INSTALL_VERSION = '4.4.4'
    MAXIMUM_AWS_CREDENTIAL_ATTEMPTS = 3

    def __init__(self):
        self.__first_time = None
        self.__dict = self.read_config()

    @property
    def advanced_options(self):
        """
        Checks whether advanced options should be displayed

        Returns:
            bool
        """
        return self.__dict['advanced']

    def auto_detect_network(self):
        """
        Tries to detect new ip

        Returns:
            bool: `True` if network has changed
        """
        changed = False
        local_interfaces = Network.get_local_interfaces(all_=True)

        if self.__dict['local_interface_ip'] not in local_interfaces.values():
            self.__detect_network()
            self.write_config()
            changed = True
        return changed

    @property
    def aws(self):
        """
        Checks whether questions are back end only

        Returns:
            bool
        """
        return self.__dict['use_aws']

    @property
    def backend(self):
        return not self.multi_servers or self.primary_backend or \
               self.secondary_backend

    @property
    def block_common_http_ports(self):
        return self.use_letsencrypt or self.__dict['block_common_http_ports']

    @property
    def expose_backend_ports(self):
        return self.__dict['expose_backend_ports']

    def get_env_files_path(self):
        current_path = os.path.realpath(os.path.normpath(os.path.join(
            self.__dict['kobodocker_path'],
            '..',
            Config.ENV_FILES_DIR
        )))

        old_path = os.path.realpath(os.path.normpath(os.path.join(
            self.__dict['kobodocker_path'],
            '..',
            'kobo-deployments'
        )))

        # if old location is detected, move it to new path.
        if os.path.exists(old_path):
            shutil.move(old_path, current_path)

        return current_path

    def get_letsencrypt_repo_path(self):
        return os.path.realpath(os.path.normpath(os.path.join(
            self.__dict['kobodocker_path'],
            '..',
            Config.LETSENCRYPT_DOCKER_DIR
        )))

    def get_prefix(self, role):
        roles = {
            'frontend': 'kobofe',
            'backend': 'kobobe',
            'maintenance': 'kobomaintenance'
        }

        try:
            prefix_ = roles[role]
        except KeyError:
            CLI.colored_print('Invalid composer file', CLI.COLOR_ERROR)
            sys.exit(1)

        if not self.__dict['docker_prefix']:
            return prefix_

        return '{}-{}'.format(self.__dict['docker_prefix'], prefix_)

    def get_upgraded_dict(self):
        """
        Sometimes during upgrades, some keys are changed/deleted/added.
        This method helps to get a compliant dict to expected config

        Returns:
            dict
        """

        upgraded_dict = self.get_template()
        upgraded_dict.update(self.__dict)

        # Upgrade to use two databases
        upgraded_dict = Upgrading.two_databases(upgraded_dict, self.__dict)

        # Upgrade to use new terminology primary/secondary
        upgraded_dict = Upgrading.new_terminology(upgraded_dict)

        # Upgrade to use booleans in `self.__dict`
        upgraded_dict = Upgrading.use_booleans(upgraded_dict)

        return upgraded_dict

    @property
    def backend_questions(self):
        """
        Checks whether questions are back end only

        Returns:
            bool
        """
        return not self.multi_servers or not self.frontend

    def build(self):
        """
        Build configuration based on user's answers

        Returns:
            dict: all values from user's responses needed to create
            configuration files
        """
        if not Network.get_primary_ip():
            message = (
                'No valid networks detected. Can not continue!\n'
                'Please connect to a network and re-run the command.'
            )
            CLI.framed_print(message, color=CLI.COLOR_ERROR)
            sys.exit(1)
        else:

            self.__welcome()
            self.__dict = self.get_upgraded_dict()

            self.__create_directory()
            self.__questions_advanced_options()
            self.__questions_installation_type()
            self.__detect_network()

            if not self.local_install:
                if self.advanced_options:
                    self.__questions_multi_servers()
                    if self.multi_servers:
                        self.__questions_roles()
                        if self.frontend or self.secondary_backend:
                            self.__questions_private_routes()
                    else:
                        self.__reset(private_dns=True)

                if self.frontend_questions:
                    self.__questions_public_routes()
                    self.__questions_https()
                    self.__questions_reverse_proxy()

            if self.frontend_questions:
                self.__questions_smtp()
                self.__questions_super_user_credentials()

            if self.advanced_options:
                self.__questions_docker_prefix()
                self.__questions_dev_mode()
                self.__questions_postgres()
                self.__questions_mongo()
                self.__questions_redis()
                self.__questions_ports()

                if self.frontend_questions:
                    self.__questions_secret_keys()
                    self.__questions_aws()
                    self.__questions_google()
                    self.__questions_raven()
                    self.__questions_uwsgi()
            else:
                self.__secure_mongo()

            self.__questions_backup()

            self.write_config()

            return self.__dict

    @property
    def dev_mode(self):
        return self.__dict['dev_mode'] is True

    @property
    def first_time(self):
        """
        Checks whether setup is running for the first time

        Returns:
            bool
        """
        if self.__first_time is None:
            self.__first_time = self.__dict.get('date_created') is None
        return self.__first_time

    @property
    def frontend(self):
        """
        Checks whether setup is running on a front-end server

        Returns:
            dict: all values from user's responses needed to create
            configuration files
        """
        return not self.multi_servers or \
            self.__dict['server_role'] == 'frontend'

    @property
    def frontend_questions(self):
        """
        Checks whether questions are front-end only

        Returns:
            bool
        """
        return not self.multi_servers or self.frontend

    @classmethod
    def generate_password(cls):
        """
        Generate 12 characters long random password

        Returns:
            str
        """
        characters = string.ascii_letters \
                     + '!$%+-_^~@#{}[]()/\'\'`~,;:.<>' \
                     + string.digits
        required_chars_count = 12

        return ''.join(choice(characters)
                       for _ in range(required_chars_count))

    def get_dict(self):
        return self.__dict

    @classmethod
    def get_template(cls):

        primary_ip = Network.get_primary_ip()

        return {
            'advanced': False,
            'aws_access_key': '',
            'aws_backup_bucket_deletion_rule_enabled': False,
            'aws_backup_bucket_name': '',
            'aws_backup_daily_retention': '30',
            'aws_backup_monthly_retention': '12',
            'aws_backup_upload_chunk_size': '15',
            'aws_backup_weekly_retention': '4',
            'aws_backup_yearly_retention': '2',
            'aws_bucket_name': '',
            'aws_credentials_valid': False,
            'aws_mongo_backup_minimum_size': '50',
            'aws_postgres_backup_minimum_size': '50',
            'aws_redis_backup_minimum_size': '5',
            'aws_secret_key': '',
            'aws_validate_credentials': True,
            'backend_server_role': 'primary',
            'backup_from_primary': True,
            'block_common_http_ports': True,
            'custom_secret_keys': False,
            'customized_ports': False,
            'debug': False,
            'default_from_email': 'support@kobo.local',
            'dev_mode': False,
            'django_secret_key': binascii.hexlify(os.urandom(50)).decode(),
            'docker_prefix': '',
            'ee_subdomain': 'ee',
            'enketo_api_token': binascii.hexlify(os.urandom(60)).decode(),
            'enketo_encryption_key': binascii.hexlify(os.urandom(60)).decode(),
            # default value from enketo. Because it was not customizable before
            # we want to keep the same value when users upgrade.
            'enketo_less_secure_encryption_key': 'this $3cr3t key is crackable',
            'expose_backend_ports': False,
            'exposed_nginx_docker_port': Config.DEFAULT_NGINX_PORT,
            'google_api_key': '',
            'google_ua': '',
            'https': True,
            'internal_domain_name': 'docker.internal',
            'kc_dev_build_id': '',
            'kc_path': '',
            'kc_postgres_db': 'kobocat',
            'kc_subdomain': 'kc',
            'kobocat_media_backup_schedule': '0 0 * * 0',
            'kobocat_media_schedule': '0 0 * * 0',
            'kobocat_raven': '',
            'kobodocker_path': os.path.realpath(os.path.normpath(os.path.join(
                os.path.dirname(os.path.realpath(__file__)),
                '..',
                '..',
                'kobo-docker'))
            ),
            'kpi_dev_build_id': '',
            'kpi_path': '',
            'kpi_postgres_db': 'koboform',
            'kpi_raven': '',
            'kpi_raven_js': '',
            'kpi_subdomain': 'kf',
            'local_installation': False,
            'local_interface': Network.get_primary_interface(),
            'local_interface_ip': primary_ip,
            'letsencrypt_email': 'support@kobo.local',
            'maintenance_date_iso': '',
            'maintenance_date_str': '',
            'maintenance_email': 'support@kobo.local',
            'maintenance_enabled': False,
            'maintenance_eta': '2 hours',
            'mongo_backup_schedule': '0 1 * * 0',
            'mongo_port': '27017',
            'mongo_root_password': Config.generate_password(),
            'mongo_root_username': 'root',
            'mongo_user_password': Config.generate_password(),
            'mongo_user_username': 'kobo',
            'multi': False,
            'nginx_proxy_port': Config.DEFAULT_PROXY_PORT,
            'npm_container': True,
            'postgres_backup_schedule': '0 2 * * 0',
            'postgres_hard_drive_type': 'hdd',
            'postgres_max_connections': '100',
            'postgres_password': Config.generate_password(),
            'postgres_profile': 'Mixed',
            'postgres_ram': '2',
            'postgres_replication_password': Config.generate_password(),
            'postgres_settings': False,
            'postgres_settings_content': '\n'.join([
                '# Memory Configuration',
                'shared_buffers = 512MB',
                'effective_cache_size = 2GB',
                'work_mem = 10MB',
                'maintenance_work_mem = 128MB',
                '',
                '# Checkpoint Related Configuration',
                'min_wal_size = 512MB',
                'max_wal_size = 2GB',
                'checkpoint_completion_target = 0.9',
                'wal_buffers = 15MB',
                '',
                '# Network Related Configuration',
                "listen_addresses = '*'",
                'max_connections = 100',
            ]),
            'postgres_user': 'kobo',
            'postgresql_port': '5432',
            'primary_backend_ip': primary_ip,
            'private_domain_name': 'kobo.private',
            'proxy': True,
            'public_domain_name': 'kobo.local',
            'raven_settings': False,
            'redis_backup_schedule': '0 3 * * 0',
            'redis_cache_port': '6380',
            'redis_main_port': '6379',
            'redis_password': Config.generate_password(),
            'review_host': True,
            'server_role': 'frontend',
            'smtp_host': '',
            'smtp_password': '',
            'smtp_port': '25',
            'smtp_user': '',
            'smtp_use_tls': False,
            'staging_mode': False,
            'super_user_password': Config.generate_password(),
            'super_user_username': 'super_admin',
            'two_databases': True,
            'use_aws': False,
            'use_backup': False,
            'use_letsencrypt': True,
            'use_private_dns': False,
            'use_wal_e': False,
            'uwsgi_harakiri': '120',
            'uwsgi_max_requests': '512',
            'uwsgi_settings': False,
            'uwsgi_soft_limit': '128',
            'uwsgi_worker_reload_mercy': '120',
            'uwsgi_workers_max': '2',
            'uwsgi_workers_start': '1',
        }
        # Keep properties sorted alphabetically

    def get_service_names(self):
        service_list_command = ['docker-compose',
                                '-f', 'docker-compose.frontend.yml',
                                '-f', 'docker-compose.frontend.override.yml',
                                'config', '--services']

        services = CLI.run_command(service_list_command,
                                   self.__dict['kobodocker_path'])
        return services.strip().split('\n')

    @property
    def is_secure(self):
        return self.__dict['https'] is True

    def init_letsencrypt(self):
        if self.use_letsencrypt:
            reverse_proxy_path = self.get_letsencrypt_repo_path()
            reverse_proxy_command = [
                '/bin/bash',
                'init-letsencrypt.sh'
            ]
            CLI.run_command(reverse_proxy_command, reverse_proxy_path)

    @property
    def local_install(self):
        """
        Checks whether installation is for `Workstation`s

        Returns:
            bool
        """
        return self.__dict['local_installation']

    def maintenance(self):
        self.__questions_maintenance()

    @property
    def primary_backend(self):
        """
        Checks whether setup is running on a primary back-end server

        Returns:
            bool
        """
        return self.multi_servers and \
            self.__dict['server_role'] == 'backend' and \
            self.__dict['backend_server_role'] == 'primary'

    @property
    def multi_servers(self):
        """
        Checks whether installation is for separate front-end and back-end
        servers

        Returns:
            bool
        """
        return self.__dict['multi']

    @property
    def proxy(self):
        """
        Checks whether installation is using a proxy or a load balancer

        Returns:
            bool
        """
        return self.__dict['proxy']

    def read_config(self):
        """
        Reads config from file `Config.CONFIG_FILE` if exists

        Returns:
            dict
        """
        dict_ = {}
        try:
            base_dir = os.path.dirname(
                os.path.dirname(os.path.realpath(__file__)))
            config_file = os.path.join(base_dir, Config.CONFIG_FILE)
            with open(config_file, 'r') as f:
                dict_ = json.loads(f.read())
        except IOError:
            pass

        self.__dict = dict_
        unique_id = self.read_unique_id()
        if not unique_id:
            self.__dict['unique_id'] = int(time.time())

        return dict_

    def read_unique_id(self):
        """
        Reads unique id from file `Config.UNIQUE_ID_FILE`

        Returns:
            str
        """
        unique_id = None

        try:
            unique_id_file = os.path.join(self.__dict['kobodocker_path'],
                                          Config.UNIQUE_ID_FILE)
        except KeyError:
            if self.first_time:
                return None
            else:
                CLI.framed_print('Bad configuration! The path of kobo-docker '
                                 'path is missing. Please delete `.run.conf` '
                                 'and start from scratch',
                                 color=CLI.COLOR_ERROR)
                sys.exit(1)

        try:
            with open(unique_id_file, 'r') as f:
                unique_id = f.read().strip()
        except FileNotFoundError:
            pass

        return unique_id

    @property
    def secondary_backend(self):
        """
        Checks whether setup is running on a secondary back-end server

        Returns:
            bool
        """
        return self.multi_servers and \
            self.__dict['server_role'] == 'backend' and \
            self.__dict['backend_server_role'] == 'secondary'

    def set_config(self, value):
        self.__dict = value

    @property
    def staging_mode(self):
        return self.__dict['staging_mode']

    @property
    def use_letsencrypt(self):
        return not self.local_install and self.__dict['use_letsencrypt']

    @property
    def use_private_dns(self):
        return self.__dict['use_private_dns']

    def validate_aws_credentials(self):
        validation = AWSValidation(
            aws_access_key_id=self.__dict['aws_access_key'],
            aws_secret_access_key=self.__dict['aws_secret_key'],
        )
        self.__dict['aws_credentials_valid'] = validation.validate_credentials()

    def write_config(self):
        """
        Writes config to file `Config.CONFIG_FILE`.
        """
        # Adds `date_created`. This field will be use to determine
        # first usage of the setup option.
        if self.__dict.get('date_created') is None:
            self.__dict['date_created'] = int(time.time())
        self.__dict['date_modified'] = int(time.time())

        try:
            base_dir = os.path.dirname(
                os.path.dirname(os.path.realpath(__file__)))
            config_file = os.path.join(base_dir, Config.CONFIG_FILE)
            with open(config_file, 'w') as f:
                f.write(json.dumps(self.__dict, indent=2, sort_keys=True))

            os.chmod(config_file, stat.S_IWRITE | stat.S_IREAD)

        except IOError:
            CLI.colored_print('Could not write configuration file',
                              CLI.COLOR_ERROR)
            sys.exit(1)

    def write_unique_id(self):
        try:
            unique_id_file = os.path.join(self.__dict['kobodocker_path'],
                                          Config.UNIQUE_ID_FILE)
            with open(unique_id_file, 'w') as f:
                f.write(str(self.__dict['unique_id']))

            os.chmod(unique_id_file, stat.S_IWRITE | stat.S_IREAD)
        except (IOError, OSError):
            CLI.colored_print('Could not write unique_id file', CLI.COLOR_ERROR)
            return False

        return True

    def __create_directory(self):
        """
        Create repository directory if it doesn't exist.
        """
        CLI.colored_print('Where do you want to install?', CLI.COLOR_QUESTION)
        while True:
            kobodocker_path = CLI.colored_input(
                '',
                CLI.COLOR_QUESTION,
                self.__dict['kobodocker_path']
            )

            if kobodocker_path.startswith('.'):
                base_dir = os.path.dirname(
                    os.path.dirname(os.path.realpath(__file__)))
                kobodocker_path = os.path.normpath(
                    os.path.join(base_dir, kobodocker_path))

            question = 'Please confirm path [{}]'.format(kobodocker_path)
            response = CLI.yes_no_question(question)
            if response is True:
                if os.path.isdir(kobodocker_path):
                    break
                else:
                    try:
                        os.makedirs(kobodocker_path)
                        break
                    except OSError:
                        CLI.colored_print(
                            'Could not create directory {}!'.format(
                                kobodocker_path), CLI.COLOR_ERROR)
                        CLI.colored_print(
                            'Please make sure you have permissions '
                            'and path is correct',
                            CLI.COLOR_ERROR)

        self.__dict['kobodocker_path'] = kobodocker_path
        self.write_unique_id()
        self.__validate_installation()

    def __clone_repo(self, repo_path, repo_name):
        if repo_path:
            if repo_path.startswith('.'):
                full_repo_path = os.path.normpath(os.path.join(
                    self.__dict['kobodocker_path'],
                    repo_path
                ))
            else:
                full_repo_path = repo_path

            if not os.path.isdir(full_repo_path):
                # clone repo
                try:
                    os.makedirs(full_repo_path)
                except OSError:
                    CLI.colored_print('Please verify permissions.',
                                      CLI.COLOR_ERROR)
                    sys.exit(1)

            # Only clone if folder is empty
            if not os.path.isdir(os.path.join(full_repo_path, '.git')):
                git_command = [
                    'git', 'clone',
                    'https://github.com/kobotoolbox/{}'.format(repo_name),
                    full_repo_path
                ]

                CLI.colored_print('Cloning `{}` repository to `{}` '.format(
                    repo_name,
                    full_repo_path), CLI.COLOR_INFO)
                CLI.run_command(git_command,
                                cwd=os.path.dirname(full_repo_path))

    def __detect_network(self):

        self.__dict['local_interface_ip'] = Network.get_primary_ip()

        if self.frontend:
            self.__dict['primary_backend_ip'] = self.__dict[
                'local_interface_ip']

        if self.advanced_options:
            CLI.colored_print(
                'Please choose which network interface you want to use?',
                CLI.COLOR_QUESTION)
            interfaces = Network.get_local_interfaces()
            all_interfaces = Network.get_local_interfaces(all_=True)
            docker_interface = 'docker0'
            interfaces.update({'other': 'Other'})

            if self.__dict['local_interface'] == docker_interface and \
                    docker_interface in all_interfaces:
                interfaces.update(
                    {docker_interface: all_interfaces.get(docker_interface)})

            for interface, ip_address in interfaces.items():
                CLI.colored_print('\t{}) {}'.format(interface, ip_address))

            choices = [str(interface) for interface in interfaces.keys()]
            choices.append('other')
            response = CLI.get_response(
                choices,
                default=self.__dict['local_interface']
            )

            if response == 'other':
                interfaces = Network.get_local_interfaces(all_=True)
                for interface, ip_address in interfaces.items():
                    CLI.colored_print('\t{}) {}'.format(interface, ip_address))

                choices = [str(interface) for interface in interfaces.keys()]
                self.__dict['local_interface'] = CLI.get_response(
                    choices,
                    self.__dict['local_interface']
                )
            else:
                self.__dict['local_interface'] = response

            self.__dict['local_interface_ip'] = interfaces[
                self.__dict['local_interface']]

            if self.frontend:
                self.__dict['primary_backend_ip'] = self.__dict[
                    'local_interface_ip']

    def __questions_advanced_options(self):
        """
        Asks if user wants to see advanced options
        """
        self.__dict['advanced'] = CLI.yes_no_question(
            'Do you want to see advanced options?',
            default=self.__dict['advanced'])

    def __questions_aws(self):
        """
        Asks if user wants to see AWS option
        and asks for credentials if needed.
        """
        self.__dict['use_aws'] = CLI.yes_no_question(
            'Do you want to use AWS S3 storage?',
            default=self.__dict['use_aws']
        )
        self.__questions_aws_configuration()
        self.__questions_aws_validate_credentials()

    def __questions_aws_configuration(self):

        if self.__dict['use_aws']:
            self.__dict['aws_access_key'] = CLI.colored_input(
                'AWS Access Key', CLI.COLOR_QUESTION,
                self.__dict['aws_access_key'])
            self.__dict['aws_secret_key'] = CLI.colored_input(
                'AWS Secret Key', CLI.COLOR_QUESTION,
                self.__dict['aws_secret_key'])
            self.__dict['aws_bucket_name'] = CLI.colored_input(
                'AWS Bucket name', CLI.COLOR_QUESTION,
                self.__dict['aws_bucket_name'])
        else:
            self.__dict['aws_access_key'] = ''
            self.__dict['aws_secret_key'] = ''
            self.__dict['aws_bucket_name'] = ''

    def __questions_aws_validate_credentials(self):
        """
        Prompting user whether they would like to validate their entered AWS
        credentials or continue without validation.
        """
        # Resetting validation when setup is rerun
        self.__dict['aws_credentials_valid'] = False
        aws_credential_attempts = 0

        if self.__dict['use_aws']:
            self.__dict['aws_validate_credentials'] = CLI.yes_no_question(
                'Would you like to validate your AWS credentials?',
                default=self.__dict['aws_validate_credentials'],
            )

        if self.__dict['use_aws'] and self.__dict['aws_validate_credentials']:
            while (
                not self.__dict['aws_credentials_valid']
                and aws_credential_attempts
                <= self.MAXIMUM_AWS_CREDENTIAL_ATTEMPTS
            ):
                aws_credential_attempts += 1
                self.validate_aws_credentials()
                attempts_remaining = (
                    self.MAXIMUM_AWS_CREDENTIAL_ATTEMPTS
                    - aws_credential_attempts
                )
                if (
                    not self.__dict['aws_credentials_valid']
                    and attempts_remaining > 0
                ):
                    CLI.colored_print(
                        'Invalid credentials, please try again.',
                        CLI.COLOR_WARNING,
                    )
                    CLI.colored_print(
                        'Attempts remaining for AWS validation: {}'.format(
                            attempts_remaining
                        ),
                        CLI.COLOR_INFO,
                    )
                    self.__questions_aws_configuration()
            else:
                if not self.__dict['aws_credentials_valid']:
                    CLI.colored_print(
                        'Please restart configuration', CLI.COLOR_ERROR
                    )
                    sys.exit(1)
                else:
                    CLI.colored_print(
                        'AWS credentials successfully validated',
                        CLI.COLOR_SUCCESS
                    )

    def __questions_aws_backup_settings(self):

        self.__dict['aws_backup_bucket_name'] = CLI.colored_input(
            'AWS Backups bucket name', CLI.COLOR_QUESTION,
            self.__dict['aws_backup_bucket_name'])

        if self.__dict['aws_backup_bucket_name'] != '':

            backup_from_primary = self.__dict['backup_from_primary']

            CLI.colored_print('How many yearly backups to keep?',
                              CLI.COLOR_QUESTION)
            self.__dict['aws_backup_yearly_retention'] = CLI.get_response(
                r'~^\d+$', self.__dict['aws_backup_yearly_retention'])

            CLI.colored_print('How many monthly backups to keep?',
                              CLI.COLOR_QUESTION)
            self.__dict['aws_backup_monthly_retention'] = CLI.get_response(
                r'~^\d+$', self.__dict['aws_backup_monthly_retention'])

            CLI.colored_print('How many weekly backups to keep?',
                              CLI.COLOR_QUESTION)
            self.__dict['aws_backup_weekly_retention'] = CLI.get_response(
                r'~^\d+$', self.__dict['aws_backup_weekly_retention'])

            CLI.colored_print('How many daily backups to keep?',
                              CLI.COLOR_QUESTION)
            self.__dict['aws_backup_daily_retention'] = CLI.get_response(
                r'~^\d+$', self.__dict['aws_backup_daily_retention'])

            if (not self.multi_servers or
                    (self.primary_backend and backup_from_primary) or
                    (self.secondary_backend and not backup_from_primary)):
                CLI.colored_print('PostgresSQL backup minimum size (in MB)?',
                                  CLI.COLOR_QUESTION)
                CLI.colored_print(
                    'Files below this size will be ignored when '
                    'rotating backups.',
                    CLI.COLOR_INFO)
                self.__dict[
                    'aws_postgres_backup_minimum_size'] = CLI.get_response(
                    r'~^\d+$',
                    self.__dict['aws_postgres_backup_minimum_size'])

            if self.primary_backend or not self.multi_servers:
                CLI.colored_print('MongoDB backup minimum size (in MB)?',
                                  CLI.COLOR_QUESTION)
                CLI.colored_print(
                    'Files below this size will be ignored when '
                    'rotating backups.',
                    CLI.COLOR_INFO)
                self.__dict[
                    'aws_mongo_backup_minimum_size'] = CLI.get_response(
                    r'~^\d+$',
                    self.__dict['aws_mongo_backup_minimum_size'])

                CLI.colored_print('Redis backup minimum size (in MB)?',
                                  CLI.COLOR_QUESTION)
                CLI.colored_print(
                    'Files below this size will be ignored when '
                    'rotating backups.',
                    CLI.COLOR_INFO)
                self.__dict[
                    'aws_redis_backup_minimum_size'] = CLI.get_response(
                    r'~^\d+$',
                    self.__dict['aws_redis_backup_minimum_size'])

            CLI.colored_print('Chunk size of multipart uploads (in MB)?',
                              CLI.COLOR_QUESTION)
            self.__dict['aws_backup_upload_chunk_size'] = CLI.get_response(
                r'~^\d+$', self.__dict['aws_backup_upload_chunk_size'])

            response = CLI.yes_no_question(
                'Use AWS LifeCycle deletion rule?',
                default=self.__dict['aws_backup_bucket_deletion_rule_enabled']
            )
            self.__dict['aws_backup_bucket_deletion_rule_enabled'] = response

    def __questions_backup(self):
        """
        Asks all questions about backups.
        """
        if self.backend_questions or (self.frontend_questions and not self.aws):

            self.__dict['use_backup'] = CLI.yes_no_question(
                'Do you want to activate backups?',
                default=self.__dict['use_backup']
            )

            if self.__dict['use_backup']:
                if self.advanced_options:
                    if self.backend_questions and not self.frontend_questions:
                        self.__questions_aws()

                    # Prompting user whether they want to use WAL-E for
                    # continuous archiving - only if they are using aws
                    # for backups
                    if self.aws:
                        if self.primary_backend or not self.multi_servers:
                            self.__dict['use_wal_e'] = CLI.yes_no_question(
                                'Do you want to use WAL-E for continuous '
                                'archiving of PostgreSQL backups?',
                                default=self.__dict['use_wal_e']
                            )
                            if self.__dict['use_wal_e']:
                                self.__dict['backup_from_primary'] = True
                        else:
                            # WAL-E cannot run on secondary
                            self.__dict['use_wal_e'] = False
                    else:
                        # WAL-E is only supported with AWS
                        self.__dict['use_wal_e'] = False

                    schedule_regex_pattern = (
                        r'^((((\d+(,\d+)*)|(\d+-\d+)|(\*(\/\d+)?)))'
                        r'(\s+(((\d+(,\d+)*)|(\d+\-\d+)|(\*(\/\d+)?)))){4})$')
                    message = (
                        'Schedules use linux cron syntax with UTC datetimes.\n'
                        'For example, schedule at 12:00 AM E.S.T every Sunday '
                        'would be:\n'
                        '0 5 * * 0\n'
                        '\n'
                        'Please visit https://crontab.guru/ to generate a '
                        'cron schedule.'
                    )
                    CLI.framed_print(message, color=CLI.COLOR_INFO)

                    if self.frontend_questions and not self.aws:
                        CLI.colored_print('KoBoCat media backup schedule?',
                                          CLI.COLOR_QUESTION)
                        self.__dict[
                            'kobocat_media_backup_schedule'] = CLI.get_response(
                            '~{}'.format(schedule_regex_pattern),
                            self.__dict['kobocat_media_backup_schedule'])

                    if self.backend_questions:
                        if self.__dict['use_wal_e'] is True:
                            self.__dict['backup_from_primary'] = True
                        else:
                            if self.primary_backend:
                                response = CLI.yes_no_question(
                                    'Run PostgreSQL backup from primary '
                                    'backend server?',
                                    default=self.__dict['backup_from_primary']
                                )
                                self.__dict['backup_from_primary'] = response
                            elif self.secondary_backend:
                                self.__dict['backup_from_primary'] = False
                            else:
                                self.__dict['backup_from_primary'] = True

                        backup_from_primary = self.__dict['backup_from_primary']

                        if (not self.multi_servers or
                                (self.primary_backend and backup_from_primary)
                                or
                                (self.secondary_backend and
                                 not backup_from_primary)):
                            CLI.colored_print('PostgreSQL backup schedule?',
                                              CLI.COLOR_QUESTION)
                            self.__dict[
                                'postgres_backup_schedule'] = CLI.get_response(
                                '~{}'.format(schedule_regex_pattern),
                                self.__dict['postgres_backup_schedule'])

                        if self.primary_backend or not self.multi_servers:
                            CLI.colored_print('MongoDB backup schedule?',
                                              CLI.COLOR_QUESTION)
                            self.__dict[
                                'mongo_backup_schedule'] = CLI.get_response(
                                '~{}'.format(schedule_regex_pattern),
                                self.__dict['mongo_backup_schedule'])

                            CLI.colored_print('Redis backup schedule?',
                                              CLI.COLOR_QUESTION)
                            self.__dict[
                                'redis_backup_schedule'] = CLI.get_response(
                                '~{}'.format(schedule_regex_pattern),
                                self.__dict['redis_backup_schedule'])

                        if self.aws:
                            self.__questions_aws_backup_settings()
                    else:
                        # Back to default value
                        self.__dict['backup_from_primary'] = True
            else:
                # Back to default value
                self.__dict['backup_from_primary'] = True
        else:
            self.__dict['use_backup'] = False
            self.__dict['backup_from_primary'] = True  # Back to default value

    def __questions_dev_mode(self):
        """
        Asks for developer/staging mode.

        Dev mode allows to modify nginx port and
        Staging model

        Reset to default in case of No
        """

        if self.frontend_questions:

            if self.local_install:
                # NGinX different port
                CLI.colored_print('Web server port?', CLI.COLOR_QUESTION)
                self.__dict['exposed_nginx_docker_port'] = CLI.get_response(
                    r'~^\d+$', self.__dict['exposed_nginx_docker_port'])
                self.__dict['dev_mode'] = CLI.yes_no_question(
                    'Use developer mode?',
                    default=self.__dict['dev_mode']
                )
                self.__dict['staging_mode'] = False
            else:
                self.__dict['staging_mode'] = CLI.yes_no_question(
                    'Use staging mode?',
                    default=self.__dict['staging_mode']
                )
                self.__dict['dev_mode'] = False

            if self.dev_mode or self.staging_mode:
                message = (
                    'Where are the files located locally? It can be absolute '
                    'or relative to the directory of `kobo-docker`.\n\n'
                    'Leave empty if you do not need to overload the repository.'
                )
                CLI.framed_print(message, color=CLI.COLOR_INFO)

                kc_path = self.__dict['kc_path']
                self.__dict['kc_path'] = CLI.colored_input(
                    'KoBoCat files location?', CLI.COLOR_QUESTION,
                    self.__dict['kc_path'])
                self.__clone_repo(self.__dict['kc_path'], 'kobocat')

                kpi_path = self.__dict['kpi_path']
                self.__dict['kpi_path'] = CLI.colored_input(
                    'KPI files location?', CLI.COLOR_QUESTION,
                    self.__dict['kpi_path'])
                self.__clone_repo(self.__dict['kpi_path'], 'kpi')

                # Create an unique id to build fresh image
                # when starting containers
                if (
                    not self.__dict['kc_dev_build_id'] or
                    self.__dict['kc_path'] != kc_path
                ):
                    build_id = '{prefix}{timestamp}'.format(
                        prefix=self.get_prefix('frontend'),
                        timestamp=str(int(time.time()))
                    )
                    self.__dict['kc_dev_build_id'] = build_id

                if (
                    not self.__dict['kpi_dev_build_id'] == '' or
                    self.__dict['kpi_path'] != kpi_path
                ):
                    build_id = '{prefix}{timestamp}'.format(
                        prefix=self.get_prefix('frontend'),
                        timestamp=str(int(time.time()))
                    )
                    self.__dict['kpi_dev_build_id'] = build_id

                if self.dev_mode:
                    self.__dict['debug'] = CLI.yes_no_question(
                        'Enable DEBUG?',
                        default=self.__dict['debug']
                    )

                    # Front-end development
                    self.__dict['npm_container'] = CLI.yes_no_question(
                        'How do you want to run `npm`?',
                        default=self.__dict['npm_container'],
                        labels=[
                            'From within the container',
                            'Locally',
                        ]
                    )
            else:
                # Force reset paths
                self.__reset(dev=True, reset_nginx_port=self.staging_mode)

    def __questions_docker_prefix(self):
        """
        Asks for Docker compose prefix. It allows to start
        containers with a custom prefix
        """
        self.__dict['docker_prefix'] = CLI.colored_input(
            'Docker Compose prefix? (leave empty for default)',
            CLI.COLOR_QUESTION,
            self.__dict['docker_prefix'])

    def __questions_google(self):
        """
        Asks for Google's keys
        """
        # Google Analytics
        self.__dict['google_ua'] = CLI.colored_input(
            'Google Analytics Identifier', CLI.COLOR_QUESTION,
            self.__dict['google_ua'])

        # Google API Key
        self.__dict['google_api_key'] = CLI.colored_input(
            'Google API Key',
            CLI.COLOR_QUESTION,
            self.__dict['google_api_key'])

    def __questions_https(self):
        """
        Asks for HTTPS usage
        """
        self.__dict['https'] = CLI.yes_no_question(
            'Do you want to use HTTPS?',
            default=self.__dict['https']
        )
        if self.is_secure:
            message = (
                'Please note that certificates must be installed on a '
                'reverse-proxy or a load balancer.'
                'kobo-install can install one, if needed.'
            )
            CLI.framed_print(message, color=CLI.COLOR_INFO)

    def __questions_installation_type(self):
        """
        Asks for installation type
        """
        self.__dict['local_installation'] = CLI.yes_no_question(
            'What kind of installation do you need?',
            default=self.__dict['local_installation'],
            labels=[
                'On your workstation',
                'On a server',
            ]
        )
        if self.local_install:
            # Reset previous choices, in case server role is not the same.
            self.__reset(local_install=True, private_dns=True)

    def __questions_maintenance(self):
        if self.first_time:
            message = (
                'You must run setup first: `python3 run.py --setup` '
            )
            CLI.framed_print(message, color=CLI.COLOR_INFO)
            sys.exit(1)

        def _round_nearest_quarter(dt):
            minutes = int(
                15 * round((float(dt.minute) + float(dt.second) / 60) / 15))
            return datetime(dt.year, dt.month, dt.day, dt.hour,
                            minutes if minutes < 60 else 0)

        CLI.colored_print('How long do you plan to this maintenance will last?',
                          CLI.COLOR_QUESTION)
        self.__dict['maintenance_eta'] = CLI.get_response(
            r'~^[\w\ ]+$',
            self.__dict['maintenance_eta'])

        date_start = _round_nearest_quarter(datetime.utcnow())
        iso_format = '%Y%m%dT%H%M'
        CLI.colored_print('Start Date/Time (ISO format) GMT?',
                          CLI.COLOR_QUESTION)
        self.__dict['maintenance_date_iso'] = CLI.get_response(
            r'~^\d{8}T\d{4}$', date_start.strftime(iso_format))
        self.__dict['maintenance_date_iso'] = self.__dict[
            'maintenance_date_iso'].upper()

        date_iso = self.__dict['maintenance_date_iso']
        self.__dict['maintenance_date_str'] = datetime.strptime(date_iso,
                                                                iso_format). \
            strftime('%A,&nbsp;%B&nbsp;%d&nbsp;at&nbsp;%H:%M&nbsp;GMT')

        self.__dict['maintenance_email'] = CLI.colored_input(
            'Contact during maintenance?',
            CLI.COLOR_QUESTION,
            self.__dict['maintenance_email']
        )
        self.write_config()

    def __questions_mongo(self):
        """
        Ask for MongoDB credentials only when server is for:
        - primary back end
        - single server installation
        """
        if self.primary_backend or not self.multi_servers:
            mongo_user_username = self.__dict['mongo_user_username']
            mongo_user_password = self.__dict['mongo_user_password']
            mongo_root_username = self.__dict['mongo_root_username']
            mongo_root_password = self.__dict['mongo_root_password']

            CLI.colored_print("MongoDB root's username?",
                              CLI.COLOR_QUESTION)
            self.__dict['mongo_root_username'] = CLI.get_response(
                r'~^\w+$',
                self.__dict['mongo_root_username'],
                to_lower=False)

            CLI.colored_print("MongoDB root's password?", CLI.COLOR_QUESTION)
            self.__dict['mongo_root_password'] = CLI.get_response(
                r'~^.{8,}$',
                self.__dict['mongo_root_password'],
                to_lower=False,
                error_msg='Too short. 8 characters minimum.')

            CLI.colored_print("MongoDB user's username?",
                              CLI.COLOR_QUESTION)
            self.__dict['mongo_user_username'] = CLI.get_response(
                r'~^\w+$',
                self.__dict['mongo_user_username'],
                to_lower=False)

            CLI.colored_print("MongoDB user's password?", CLI.COLOR_QUESTION)
            self.__dict['mongo_user_password'] = CLI.get_response(
                r'~^.{8,}$',
                self.__dict['mongo_user_password'],
                to_lower=False,
                error_msg='Too short. 8 characters minimum.')

            if (
                not self.__dict.get('mongo_secured')
                or mongo_user_username != self.__dict['mongo_user_username']
                or mongo_user_password != self.__dict['mongo_user_password']
                or mongo_root_username != self.__dict['mongo_root_username']
                or mongo_root_password != self.__dict['mongo_root_password']
            ) and not self.first_time:

                # Because chances are high we cannot communicate with DB
                # (e.g ports not exposed, containers down), we delegate the task
                # to MongoDB container to update (create/delete) users.
                # (see. `kobo-docker/mongo/upsert_users.sh`)
                # We have to transmit old users (and their respective DB) to
                # MongoDB to let it know which users need to be deleted.

                # `content` will be read by MongoDB container at next boot
                # It should contains users to delete if any.
                # Its format should be: `<user><TAB><database>`
                content = ''

                if (
                    mongo_user_username != self.__dict['mongo_user_username']
                    or mongo_root_username != self.__dict['mongo_root_username']
                ):

                    message = (
                        'WARNING!\n\n'
                        "MongoDB root's and/or user's usernames have changed!"
                    )
                    CLI.framed_print(message)
                    question = 'Do you want to remove old users?'
                    response = CLI.yes_no_question(question)
                    if response is True:
                        usernames_by_db = {
                            mongo_user_username: 'formhub',
                            mongo_root_username: 'admin'
                        }
                        for username, db in usernames_by_db.items():
                            if username != '':
                                content += '{cr}{username}\t{db}'.format(
                                    cr='\n' if content else '',
                                    username=username,
                                    db=db
                                )

                self.__write_upsert_db_users_trigger_file(content, 'mongo')

            self.__dict['mongo_secured'] = True

    def __questions_multi_servers(self):
        """
        Asks if installation is for only one server
        or different front-end and back-end servers.
        """
        self.__dict['multi'] = CLI.yes_no_question(
            'Do you want to use separate servers for front end and back end?',
            default=self.__dict['multi']
        )

    def __questions_postgres(self):
        """
        Postgres credentials and settings.

        Settings can be tweaked thanks to pgconfig.org API
        """
        CLI.colored_print('KoBoCat PostgreSQL database name?',
                          CLI.COLOR_QUESTION)
        kc_postgres_db = CLI.get_response(
            r'~^\w+$',
            self.__dict['kc_postgres_db'],
            to_lower=False
        )

        CLI.colored_print('KPI PostgreSQL database name?',
                          CLI.COLOR_QUESTION)
        kpi_postgres_db = CLI.get_response(
            r'~^\w+$',
            self.__dict['kpi_postgres_db'],
            to_lower=False)

        while kpi_postgres_db == kc_postgres_db:
            kpi_postgres_db = CLI.colored_input(
                'KPI must use its own PostgreSQL database, not share one with '
                'KoBoCAT. Please enter another database',
                CLI.COLOR_ERROR,
                Config.get_template()['kpi_postgres_db'],
            )

        if (kc_postgres_db != self.__dict['kc_postgres_db'] or
                (kpi_postgres_db != self.__dict['kpi_postgres_db'] and
                 self.__dict['two_databases'])):
            message = (
                'WARNING!\n\n'
                'PostgreSQL database names have changed!\n'
                'kobo-install does not support database name changes after '
                'database initialization.\n'
                'Data will not appear in KPI and/or KoBoCAT.'
            )
            CLI.framed_print(message)

            response = CLI.yes_no_question(
                'Do you want to continue?',
                default=False
            )
            if response is False:
                sys.exit(0)

        self.__dict['kc_postgres_db'] = kc_postgres_db
        self.__dict['kpi_postgres_db'] = kpi_postgres_db
        self.__dict['two_databases'] = True

        postgres_user = self.__dict['postgres_user']
        postgres_password = self.__dict['postgres_password']

        CLI.colored_print("PostgreSQL user's username?",
                          CLI.COLOR_QUESTION)
        self.__dict['postgres_user'] = CLI.get_response(
            r'~^\w+$',
            self.__dict['postgres_user'],
            to_lower=False)

        CLI.colored_print("PostgreSQL user's password?", CLI.COLOR_QUESTION)
        self.__dict['postgres_password'] = CLI.get_response(
            r'~^.{8,}$',
            self.__dict['postgres_password'],
            to_lower=False,
            error_msg='Too short. 8 characters minimum.')

        if (postgres_user != self.__dict['postgres_user'] or
            postgres_password != self.__dict['postgres_password']) and \
                not self.first_time:

            # Because chances are high we cannot communicate with DB
            # (e.g ports not exposed, containers down), we delegate the task
            # to PostgreSQL container to update (create/delete) users.
            # (see. `kobo-docker/postgres/shared/upsert_users.sh`)
            # We need to transmit old user to PostgreSQL to let it know
            # what was the previous username to log in before performing any
            # action.

            # `content` will be read by PostgreSQL container at next boot
            # It should always contain previous username and a boolean
            # for deletion.
            # Its format should be: `<user><TAB><boolean>`
            content = '{username}\tfalse'.format(username=postgres_user)

            if postgres_user != self.__dict['postgres_user']:

                CLI.colored_print("PostgreSQL user's username has changed!",
                                  CLI.COLOR_WARNING)
                question = 'Do you want to remove old user?',
                response = CLI.yes_no_question(question)
                if response is True:
                    content = '{username}\ttrue'.format(username=postgres_user)
                    message = (
                        'WARNING!\n\n'
                        'User cannot be deleted if it has been used to '
                        'initialize PostgreSQL server.\n'
                        'You will need to do it manually!'
                    )
                    CLI.framed_print(message)

            self.__write_upsert_db_users_trigger_file(content, 'postgres')

        if self.backend_questions:
            # Postgres settings
            self.__dict['postgres_settings'] = CLI.yes_no_question(
                'Do you want to tweak PostgreSQL settings?',
                default=self.__dict['postgres_settings']
            )
            if self.__dict['postgres_settings']:

                CLI.colored_print('Launching pgconfig.org API container...',
                                  CLI.COLOR_INFO)
                # pgconfig.org API is often unresponsive and make kobo-install
                # hang forever.
                # A docker image is available, let's use it instead.
                # (Hope docker hub is not down too).

                # Find an open port.
                open_port = 9080
                while True:
                    if not Network.is_port_open(open_port):
                        break
                    open_port += 1

                # Start pgconfig.org API docker image
                docker_command = ['docker', 'run', '--rm', '-p',
                                  '127.0.0.1:{}:8080'.format(open_port),
                                  '-d', '--name', 'pgconfig_container',
                                  'sebastianwebber/pgconfig-api']
                CLI.run_command(docker_command)

                # From https://docs.pgconfig.org/api/#available-parameters
                # Parameters are case-sensitive, for example
                # `environment_name` must be one these values:
                # - `WEB`
                # - `OLTP`,
                # - `DW`
                # - `Mixed`
                # - `Desktop`
                # It's case-sensitive.

                CLI.colored_print('Total Memory in GB?', CLI.COLOR_QUESTION)
                self.__dict['postgres_ram'] = CLI.get_response(
                    r'~^\d+$',
                    self.__dict['postgres_ram'])

                CLI.colored_print('Storage type?', CLI.COLOR_QUESTION)
                CLI.colored_print('\thdd) Hard Disk Drive')
                CLI.colored_print('\tssd) Solid State Drive')
                CLI.colored_print('\tsan) Storage Area Network')
                self.__dict['postgres_hard_drive_type'] = CLI.get_response(
                    ['hdd', 'ssd', 'san'],
                    self.__dict['postgres_hard_drive_type'].lower())

                CLI.colored_print('Number of connections?', CLI.COLOR_QUESTION)
                self.__dict['postgres_max_connections'] = CLI.get_response(
                    r'~^\d+$',
                    self.__dict['postgres_max_connections'])

                if self.multi_servers:
                    multi_servers_profiles = ['web', 'oltp', 'dw']
                    if self.__dict['postgres_profile'].lower() \
                            not in multi_servers_profiles:
                        self.__dict['postgres_profile'] = 'web'

                    CLI.colored_print('Application profile?', CLI.COLOR_QUESTION)
                    CLI.colored_print('\tweb) General Web application')
                    CLI.colored_print(
                        '\toltp) ERP or long transaction applications')
                    CLI.colored_print('\tdw) DataWare house')

                    self.__dict['postgres_profile'] = CLI.get_response(
                        ['web', 'oltp', 'dw'],
                        self.__dict['postgres_profile'].lower())

                    self.__dict['postgres_profile'] = self.__dict[
                        'postgres_profile'].upper()

                elif self.dev_mode:
                    self.__dict['postgres_profile'] = 'Desktop'
                else:
                    self.__dict['postgres_profile'] = 'Mixed'

                endpoint = 'http://127.0.0.1:{open_port}/v1/tuning/get-config' \
                           '?environment_name={profile}&format=conf' \
                           '&include_pgbadger=false' \
                           '&max_connections={max_connections}' \
                           '&pg_version=9.5' \
                           '&total_ram={ram}GB' \
                           '&drive_type={drive_type}'
                endpoint = endpoint.format(
                    open_port=open_port,
                    profile=self.__dict['postgres_profile'],
                    ram=self.__dict['postgres_ram'],
                    max_connections=self.__dict['postgres_max_connections'],
                    drive_type=self.__dict['postgres_hard_drive_type'].upper()
                )
                response = Network.curl(endpoint)
                if response:
                    self.__dict['postgres_settings_content'] = re.sub(
                        r'(log|lc_).+(\n|$)', '', response)
                else:
                    CLI.colored_print('\nAn error has occurred. Current '
                                      'PostgreSQL settings will be used',
                                      CLI.COLOR_INFO)

                # Stop container
                docker_command = ['docker', 'stop', '-t', '0',
                                  'pgconfig_container']
                CLI.run_command(docker_command)
                CLI.colored_print('pgconfig.org API container has been stopped!',
                                  CLI.COLOR_INFO)
            else:
                # Forcing the default settings to remain even if there
                # is an existing value in .run.conf. Without this,
                # the value for `postgres_settings_content` would not update
                default_postgres_settings_content = '\n'.join([
                    '# Memory Configuration',
                    'shared_buffers = 512MB',
                    'effective_cache_size = 2GB',
                    'work_mem = 10MB',
                    'maintenance_work_mem = 128MB',
                    '',
                    '# Checkpoint Related Configuration',
                    'min_wal_size = 512MB',
                    'max_wal_size = 2GB',
                    'checkpoint_completion_target = 0.9',
                    'wal_buffers = 15MB',
                    '',
                    '# Network Related Configuration',
                    "listen_addresses = '*'",
                    'max_connections = 100',
                ])
                self.__dict['postgres_settings_content'] = \
                    default_postgres_settings_content

    def __questions_ports(self):
        """
        Customize services ports
        """

        def reset_ports():
            self.__dict['postgresql_port'] = '5432'
            self.__dict['mongo_port'] = '27017'
            self.__dict['redis_main_port'] = '6379'
            self.__dict['redis_cache_port'] = '6380'

        if not self.multi_servers:
            self.__dict['expose_backend_ports'] = CLI.yes_no_question(
                'Do you want to expose back-end container ports '
                '(`PostgreSQL`, `MongoDB`, `redis`)?',
                default=self.__dict['expose_backend_ports']
            )
        else:
            self.__dict['expose_backend_ports'] = True

        if not self.expose_backend_ports:
            reset_ports()
            return

        if self.backend:
            message = (
                'WARNING!\n\n'
                'When exposing back-end container ports, it is STRONGLY '
                'recommended to use a firewall to grant access to front-end '
                'containers only.'
            )
            CLI.framed_print(message)

        self.__dict['customized_ports'] = CLI.yes_no_question(
            'Do you want to customize service ports?',
            default=self.__dict['customized_ports']
        )

        if not self.__dict['customized_ports']:
            reset_ports()
            return

        CLI.colored_print('PostgreSQL?', CLI.COLOR_QUESTION)
        self.__dict['postgresql_port'] = CLI.get_response(
            r'~^\d+$', self.__dict['postgresql_port'])

        CLI.colored_print('MongoDB?', CLI.COLOR_QUESTION)
        self.__dict['mongo_port'] = CLI.get_response(
            r'~^\d+$', self.__dict['mongo_port'])

        CLI.colored_print('Redis (main)?', CLI.COLOR_QUESTION)
        self.__dict['redis_main_port'] = CLI.get_response(
            r'~^\d+$', self.__dict['redis_main_port'])

        CLI.colored_print('Redis (cache)?', CLI.COLOR_QUESTION)
        self.__dict['redis_cache_port'] = CLI.get_response(
            r'~^\d+$', self.__dict['redis_cache_port'])

    def __questions_private_routes(self):
        """
        Asks if configuration uses a DNS for private domain names
        for communication between front end and back end.
        Otherwise, it will create entries in `extra_hosts` in composer
        file based on the provided ip.
        """
        self.__dict['use_private_dns'] = CLI.yes_no_question(
            'Do you use DNS for private routes?',
            default=self.__dict['use_private_dns']
        )
        if self.__dict['use_private_dns'] is False:
            CLI.colored_print('IP address (IPv4) of primary back-end server?',
                              CLI.COLOR_QUESTION)
            self.__dict['primary_backend_ip'] = CLI.get_response(
                r'~\d{1,3}\.\d{1,3}\.\d{1,3}\.\d{1,3}',
                self.__dict['primary_backend_ip'])
        else:
            self.__dict['private_domain_name'] = CLI.colored_input(
                'Private domain name?',
                CLI.COLOR_QUESTION,
                self.__dict['private_domain_name'])

    def __questions_public_routes(self):
        """
        Asks for public domain names
        """

        self.__dict['public_domain_name'] = CLI.colored_input(
            'Public domain name?', CLI.COLOR_QUESTION,
            self.__dict['public_domain_name'])
        self.__dict['kpi_subdomain'] = CLI.colored_input(
            'KPI sub domain?',
            CLI.COLOR_QUESTION,
            self.__dict['kpi_subdomain']
        )
        self.__dict['kc_subdomain'] = CLI.colored_input(
            'KoBoCat sub domain?',
            CLI.COLOR_QUESTION,
            self.__dict['kc_subdomain']
        )
        self.__dict['ee_subdomain'] = CLI.colored_input(
            'Enketo Express sub domain name?',
            CLI.COLOR_QUESTION,
            self.__dict['ee_subdomain']
        )

        parts = self.__dict['public_domain_name'].split('.')
        self.__dict['internal_domain_name'] = '{}.internal'.format(
            '.'.join(parts[:-1])
        )
        if not self.multi_servers or \
                (self.multi_servers and not self.use_private_dns):
            self.__dict['private_domain_name'] = '{}.private'.format(
                '.'.join(parts[:-1])
            )

    def __questions_raven(self):
        self.__dict['raven_settings'] = CLI.yes_no_question(
            'Do you want to use Sentry?',
            default=self.__dict['raven_settings']
        )
        if self.__dict['raven_settings'] is True:
            self.__dict['kpi_raven'] = CLI.colored_input(
                'KPI Raven token',
                CLI.COLOR_QUESTION,
                self.__dict['kpi_raven'])
            self.__dict['kobocat_raven'] = CLI.colored_input(
                'KoBoCat Raven token', CLI.COLOR_QUESTION,
                self.__dict['kobocat_raven'])
            self.__dict['kpi_raven_js'] = CLI.colored_input(
                'KPI Raven JS token', CLI.COLOR_QUESTION,
                self.__dict['kpi_raven_js'])
        else:
            self.__dict['kpi_raven'] = ''
            self.__dict['kobocat_raven'] = ''
            self.__dict['kpi_raven_js'] = ''

    def __questions_redis(self):
        """
        Ask for redis password only when server is for:
        - primary back end
        - single server installation
        """
        if self.primary_backend or not self.multi_servers:
            CLI.colored_print('Redis password?', CLI.COLOR_QUESTION)
            self.__dict['redis_password'] = CLI.get_response(
                r'~^.{8,}|$',
                self.__dict['redis_password'],
                to_lower=False,
                error_msg='Too short. 8 characters minimum.')

            if not self.__dict['redis_password']:
                message = (
                    'WARNING!\n\n'
                    'It is STRONGLY recommended to set a password for Redis '
                    'as well.'
                )
                CLI.framed_print(message)
                response = CLI.yes_no_question(
                    'Do you want to continue without password?',
                    default=False
                )
                if response is False:
                    self.__questions_redis()

    def __questions_reverse_proxy(self):

        if self.is_secure:

            self.__dict['use_letsencrypt'] = CLI.yes_no_question(
                "Auto-install HTTPS certificates with Let's Encrypt?",
                default=self.__dict['use_letsencrypt'],
                labels=[
                    'Yes',
                    'No - Use my own reverse-proxy/load-balancer',
                ]
            )
            self.__dict['proxy'] = True
            self.__dict[
                'exposed_nginx_docker_port'] = Config.DEFAULT_NGINX_PORT

            if self.use_letsencrypt:
                self.__dict['nginx_proxy_port'] = Config.DEFAULT_PROXY_PORT

                message = (
                    'WARNING!\n\n'
                    'Domain names must be publicly accessible.\n'
                    "Otherwise Let's Encrypt will not be able to valid your "
                    'certificates.'
                )
                CLI.framed_print(message)

                if self.first_time:
                    email = self.__dict['default_from_email']
                    self.__dict['letsencrypt_email'] = email

                while True:
                    letsencrypt_email = CLI.colored_input(
                        "Email address for Let's Encrypt?",
                        CLI.COLOR_QUESTION,
                        self.__dict['letsencrypt_email'])
                    question = 'Please confirm [{}]'.format(letsencrypt_email)
                    response = CLI.yes_no_question(question)
                    if response is True:
                        self.__dict['letsencrypt_email'] = letsencrypt_email
                        break

                self.__clone_repo(self.get_letsencrypt_repo_path(),
                                  'nginx-certbot')
        else:
            if self.advanced_options:
                self.__dict['proxy'] = CLI.yes_no_question(
                    'Are kobo-docker containers behind a '
                    'reverse-proxy/load-balancer?',
                    default=self.__dict['proxy']
                )
                self.__dict['use_letsencrypt'] = False
            else:
                self.__dict['proxy'] = False

        if self.proxy:
            # When proxy is enabled, public port is 80 or 443.
            # @TODO Give the user the possibility to customize it too.
            self.__dict[
                'exposed_nginx_docker_port'] = Config.DEFAULT_NGINX_PORT
            if self.advanced_options:
                if not self.use_letsencrypt:
                    response = CLI.yes_no_question(
                        'Is your reverse-proxy/load-balancer installed on '
                        'this server?',
                        default=self.__dict['block_common_http_ports']
                    )
                    self.__dict['block_common_http_ports'] = response
                else:
                    self.__dict['block_common_http_ports'] = True

                if not self.__is_port_allowed(
                        self.__dict['nginx_proxy_port']):
                    # Force nginx proxy port if port is not allowed
                    self.__dict[
                        'nginx_proxy_port'] = Config.DEFAULT_PROXY_PORT

                CLI.colored_print('Internal port used by reverse proxy?',
                                  CLI.COLOR_QUESTION)
                while True:
                    self.__dict['nginx_proxy_port'] = CLI.get_response(
                        r'~^\d+$',
                        self.__dict['nginx_proxy_port'])
                    if self.__is_port_allowed(
                            self.__dict['nginx_proxy_port']):
                        break
                    else:
                        CLI.colored_print('Ports 80 and 443 are reserved!',
                                          CLI.COLOR_ERROR)
            else:
                self.__dict['block_common_http_ports'] = True
                if not self.use_letsencrypt:
                    CLI.colored_print(
                        'Internal port used by reverse proxy is {}.'.format(
                            Config.DEFAULT_PROXY_PORT
                        ), CLI.COLOR_WARNING)
                self.__dict['nginx_proxy_port'] = Config.DEFAULT_PROXY_PORT

        else:
            self.__dict['use_letsencrypt'] = False
            self.__dict['nginx_proxy_port'] = Config.DEFAULT_NGINX_PORT
            self.__dict['block_common_http_ports'] = False

    def __questions_roles(self):
        CLI.colored_print('Which role do you want to assign to this server?',
                          CLI.COLOR_QUESTION)
        CLI.colored_print('\t1) frontend')
        CLI.colored_print('\t2) backend')
        self.__dict['server_role'] = CLI.get_response(
            ['backend', 'frontend'],
            self.__dict['server_role'])

        if self.__dict['server_role'] == 'backend':
            CLI.colored_print(
                'Which role do you want to assign to this back-end server?',
                CLI.COLOR_QUESTION)
            CLI.colored_print('\t1) primary')
            CLI.colored_print('\t2) secondary')
            self.__dict['backend_server_role'] = CLI.get_response(
                ['primary', 'secondary'],
                self.__dict['backend_server_role'])
        else:
            # It may be useless to force back-end role when using multi servers.
            self.__dict['backend_server_role'] = 'primary'

    def __questions_secret_keys(self):
        self.__dict['custom_secret_keys'] = CLI.yes_no_question(
            'Do you want to customize the application secret keys?',
            default=self.__dict['custom_secret_keys']
        )
        if self.__dict['custom_secret_keys'] is True:
            CLI.colored_print("Django's secret key?", CLI.COLOR_QUESTION)
            self.__dict['django_secret_key'] = CLI.get_response(
                r'~^.{50,}$',
                self.__dict['django_secret_key'],
                to_lower=False,
                error_msg='Too short. 50 characters minimum.')

            CLI.colored_print("Enketo's api key?", CLI.COLOR_QUESTION)
            self.__dict['enketo_api_token'] = CLI.get_response(
                r'~^.{50,}$',
                self.__dict['enketo_api_token'],
                to_lower=False,
                error_msg='Too short. 50 characters minimum.')

            CLI.colored_print("Enketo's encryption key?", CLI.COLOR_QUESTION)
            self.__dict['enketo_encryption_key'] = CLI.get_response(
                r'~^.{50,}$',
                self.__dict['enketo_encryption_key'],
                to_lower=False,
                error_msg='Too short. 50 characters minimum.')

            CLI.colored_print("Enketo's less secure encryption key?",
                              CLI.COLOR_QUESTION)
            self.__dict[
                'enketo_less_secure_encryption_key'] = CLI.get_response(
                r'~^.{10,}$',
                self.__dict['enketo_less_secure_encryption_key'],
                to_lower=False,
                error_msg='Too short. 10 characters minimum.')

    def __questions_smtp(self):
        self.__dict['smtp_host'] = CLI.colored_input('SMTP server?',
                                                     CLI.COLOR_QUESTION,
                                                     self.__dict['smtp_host'])
        self.__dict['smtp_port'] = CLI.colored_input('SMTP port?',
                                                     CLI.COLOR_QUESTION,
                                                     self.__dict['smtp_port'])
        self.__dict['smtp_user'] = CLI.colored_input('SMTP user?',
                                                     CLI.COLOR_QUESTION,
                                                     self.__dict['smtp_user'])
        if self.__dict['smtp_user']:
            self.__dict['smtp_password'] = CLI.colored_input(
                'SMTP password',
                CLI.COLOR_QUESTION,
                self.__dict['smtp_password']
            )
            self.__dict['smtp_use_tls'] = CLI.yes_no_question(
                'Use TLS?',
                default=self.__dict['smtp_use_tls']
            )

        if self.first_time:
            domain_name = self.__dict['public_domain_name']
            self.__dict['default_from_email'] = 'support@{}'.format(domain_name)

        self.__dict['default_from_email'] = CLI.colored_input(
            'From email address?',
            CLI.COLOR_QUESTION,
            self.__dict['default_from_email']
        )

    def __questions_super_user_credentials(self):
        # Super user. Only ask for credentials the first time.
        # Super user is created if db doesn't exists.
        username = CLI.colored_input("Super user's username?",
                                     CLI.COLOR_QUESTION,
                                     self.__dict['super_user_username'])
        password = CLI.colored_input("Super user's password?",
                                     CLI.COLOR_QUESTION,
                                     self.__dict['super_user_password'])

        if username == self.__dict['super_user_username'] and \
                password != self.__dict['super_user_password'] and \
                not self.first_time:
            message = (
                'WARNING!\n\n'
                'You have configured a new password for the super user.\n'
                'This change will *not* take effect if KoBoToolbox has ever '
                'been started before. Please use the web interface to change '
                'passwords for existing users.\n'
                'If you have forgotten your password:\n'
                '1. Enter the KPI container with `python3 run.py -cf exec kpi '
                'bash`;\n'
                '2. Create a new super user with `./manage.py '
                'createsuperuser`;\n'
                '3. Type `exit` to leave the KPI container;'
            )
            CLI.framed_print(message)
        self.__dict['super_user_username'] = username
        self.__dict['super_user_password'] = password

    def __questions_uwsgi(self):

        if not self.dev_mode:
            self.__dict['uwsgi_settings'] = CLI.yes_no_question(
                'Do you want to tweak uWSGI settings?',
                default=self.__dict['uwsgi_settings']
            )

            if self.__dict['uwsgi_settings']:
                CLI.colored_print('Number of uWSGI workers to start?',
                                  CLI.COLOR_QUESTION)
                self.__dict['uwsgi_workers_start'] = CLI.get_response(
                    r'~^\d+$',
                    self.__dict['uwsgi_workers_start'])

                CLI.colored_print('Maximum uWSGI workers?', CLI.COLOR_QUESTION)
                self.__dict['uwsgi_workers_max'] = CLI.get_response(
                    r'~^\d+$',
                    self.__dict['uwsgi_workers_max'])

                CLI.colored_print('Maximum number of requests per worker?',
                                  CLI.COLOR_QUESTION)
                self.__dict['uwsgi_max_requests'] = CLI.get_response(
                    r'~^\d+$',
                    self.__dict['uwsgi_max_requests'])

                CLI.colored_print('Stop spawning workers if uWSGI memory use '
                                  'exceeds this many MB: ',
                                  CLI.COLOR_QUESTION)
                self.__dict['uwsgi_soft_limit'] = CLI.get_response(
                    r'~^\d+$',
                    self.__dict['uwsgi_soft_limit'])

                CLI.colored_print('Maximum time (in seconds) before killing an '
                                  'unresponsive worker?', CLI.COLOR_QUESTION)
                self.__dict['uwsgi_harakiri'] = CLI.get_response(
                    r'~^\d+$',
                    self.__dict['uwsgi_harakiri'])

                CLI.colored_print('Maximum time (in seconds) a worker can take '
                                  'to reload/shutdown?', CLI.COLOR_QUESTION)
                self.__dict['uwsgi_worker_reload_mercy'] = CLI.get_response(
                    r'~^\d+$',
                    self.__dict['uwsgi_worker_reload_mercy'])

                return

        self.__dict['uwsgi_workers_start'] = '1'
        self.__dict['uwsgi_workers_max'] = '2'
        self.__dict['uwsgi_max_requests'] = '512'
        self.__dict['uwsgi_soft_limit'] = '128'
        self.__dict['uwsgi_harakiri'] = '120'
        self.__dict['uwsgi_worker_reload_mercy'] = '120'

    def __is_port_allowed(self, port):
        return not (self.block_common_http_ports and port in [
            Config.DEFAULT_NGINX_PORT,
            Config.DEFAULT_NGINX_HTTPS_PORT])

    def __reset(self, **kwargs):
        """
        Resets several properties to their default.
        It can be useful, if user changes the type of installation on
        the same server

        Returns:
            bool
        """
        all = True if not kwargs else False
        dev_mode = kwargs.get('dev', False)
        local_install = kwargs.get('local_install', False)
        private_dns = kwargs.get('private_dns', False)
        reset_nginx_port = kwargs.get('reset_nginx_port', False)

        if dev_mode or all:
            self.__dict['dev_mode'] = False
            self.__dict['staging_mode'] = False
            self.__dict['kc_path'] = ''
            self.__dict['kpi_path'] = ''
            self.__dict['debug'] = False
            if reset_nginx_port:
                self.__dict[
                    'exposed_nginx_docker_port'] = Config.DEFAULT_NGINX_PORT

        if private_dns or all:
            self.__dict['use_private_dns'] = False

        if local_install or all:
            self.__dict['multi'] = False
            self.__dict['https'] = False
            self.__dict['proxy'] = False
            self.__dict['nginx_proxy_port'] = Config.DEFAULT_NGINX_PORT
            self.__dict['use_letsencrypt'] = False

    def __secure_mongo(self):
        """
        Force creations of MongoDB users/passwords when users upgrade from
        a non secure version of kobo-install
        """
        # ToDo remove duplicated code with `__questions_mongo`
        if not self.__dict.get('mongo_secured') and not self.first_time:
            self.__write_upsert_db_users_trigger_file('', 'mongo')

        self.__dict['mongo_secured'] = True

    def __validate_installation(self):
        """
        Validates if installation is not run over existing data.
        The check is made only the first time the setup is run.
        :return: bool
        """
        if self.first_time:
            mongo_dir_path = os.path.join(self.__dict['kobodocker_path'],
                                          '.vols', 'mongo')
            postgres_dir_path = os.path.join(self.__dict['kobodocker_path'],
                                             '.vols', 'db')
            mongo_data_exists = (
                    os.path.exists(mongo_dir_path) and os.path.isdir(
                mongo_dir_path) and
                    os.listdir(mongo_dir_path))
            postgres_data_exists = os.path.exists(
                postgres_dir_path) and os.path.isdir(postgres_dir_path)

            if mongo_data_exists or postgres_data_exists:
                # Not a reliable way to detect whether folder contains
                # kobo-install files. We assume that if
                # `docker-compose.backend.template.yml` is there, Docker
                # images are the good ones.
                # TODO Find a better way
                docker_composer_file_path = os.path.join(
                    self.__dict['kobodocker_path'],
                    'docker-compose.backend.template.yml')
                if not os.path.exists(docker_composer_file_path):
                    message = (
                        'WARNING!\n\n'
                        'You are installing over existing data.\n'
                        '\n'
                        'It is recommended to backup your data and import it '
                        'to a fresh installed (by KoBoInstall) database.\n'
                        '\n'
                        'kobo-install uses these images:\n'
                        '    - MongoDB: mongo:3.4\n'
                        '    - PostgreSQL: mdillon/postgis:9.5\n'
                        '\n'
                        'Be sure to upgrade to these versions before going '
                        'further!'
                    )
                    CLI.framed_print(message)
                    response = CLI.yes_no_question(
                        'Are you sure you want to continue?',
                        default=False
                    )
                    if response is False:
                        sys.exit(0)
                    else:
                        CLI.colored_print(
                            'Privileges escalation is needed to prepare DB',
                            CLI.COLOR_WARNING)
                        # Write `kobo_first_run` file to run postgres
                        # container's entrypoint flawlessly.
                        os.system(
                            'echo $(date) | sudo tee -a {} > /dev/null'.format(
                                os.path.join(self.__dict['kobodocker_path'],
                                             '.vols', 'db', 'kobo_first_run')
                            ))

    @staticmethod
    def __welcome():
        message = (
            'Welcome to kobo-install.\n'
            '\n'
            'You are going to be asked some questions that will determine how '
            'to build the configuration of `KoBoToolBox`.\n'
            '\n'
            'Some questions already have default values (within brackets).\n'
            'Just press `enter` to accept the default value or enter `-` to '
            'remove previously entered value.\n'
            'Otherwise choose between choices or type your answer. '
        )
        CLI.framed_print(message, color=CLI.COLOR_INFO)

    def __write_upsert_db_users_trigger_file(self, content, destination):
        try:
            trigger_file = os.path.join(self.__dict['kobodocker_path'],
                                        destination,
                                        Config.UPSERT_DB_USERS_TRIGGER_FILE)
            with open(trigger_file, 'w') as f:
                f.write(content)
        except (IOError, OSError):
            CLI.colored_print('Could not write {} file'.format(
                Config.UPSERT_DB_USERS_TRIGGER_FILE), CLI.COLOR_ERROR)
            return False

        return True<|MERGE_RESOLUTION|>--- conflicted
+++ resolved
@@ -30,11 +30,7 @@
     DEFAULT_PROXY_PORT = '8080'
     DEFAULT_NGINX_PORT = '80'
     DEFAULT_NGINX_HTTPS_PORT = '443'
-<<<<<<< HEAD
-    KOBO_DOCKER_BRANCH = '2.021.09'
-=======
     KOBO_DOCKER_BRANCH = '2.021.12b'
->>>>>>> c3478753
     KOBO_INSTALL_VERSION = '4.4.4'
     MAXIMUM_AWS_CREDENTIAL_ATTEMPTS = 3
 
