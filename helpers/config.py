# -*- coding: utf-8 -*-
import binascii
import json
import os
import re
import shutil
import stat
import string
import sys
import time
from datetime import datetime
from random import choice

from helpers.aws_validation import AWSValidation
from helpers.cli import CLI
from helpers.network import Network
from helpers.singleton import Singleton
from helpers.upgrading import Upgrading


# Use this class as a singleton to get the same configuration
# for each instantiation.
class Config(metaclass=Singleton):

    CONFIG_FILE = '.run.conf'
    UNIQUE_ID_FILE = '.uniqid'
    UPSERT_DB_USERS_TRIGGER_FILE = '.upsert_db_users'
    LETSENCRYPT_DOCKER_DIR = 'nginx-certbot'
    ENV_FILES_DIR = 'kobo-env'
    DEFAULT_PROXY_PORT = '8080'
    DEFAULT_NGINX_PORT = '80'
    DEFAULT_NGINX_HTTPS_PORT = '443'
<<<<<<< HEAD
    KOBO_DOCKER_BRANCH = '2.021.41a'
    KOBO_INSTALL_VERSION = '6.3.1'
=======
    KOBO_DOCKER_BRANCH = 'beta'
    KOBO_INSTALL_VERSION = '6.2.0'
>>>>>>> 9c105263
    MAXIMUM_AWS_CREDENTIAL_ATTEMPTS = 3

    def __init__(self):
        self.__first_time = None
        self.__dict = self.read_config()

    @property
    def advanced_options(self):
        """
        Checks whether advanced options should be displayed

        Returns:
            bool
        """
        return self.__dict['advanced']

    def auto_detect_network(self):
        """
        Tries to detect new ip

        Returns:
            bool: `True` if network has changed
        """
        changed = False
        local_interfaces = Network.get_local_interfaces(all_=True)

        if self.__dict['local_interface_ip'] not in local_interfaces.values():
            self.__detect_network()
            self.write_config()
            changed = True
        return changed

    @property
    def aws(self):
        """
        Checks whether questions are back end only

        Returns:
            bool
        """
        return self.__dict['use_aws']

    @property
    def backend(self):
        return not self.multi_servers or not self.frontend

    def build(self):
        """
        Build configuration based on user's answers

        Returns:
            dict: all values from user's responses needed to create
            configuration files
        """
        if not Network.get_primary_ip():
            message = (
                'No valid networks detected. Can not continue!\n'
                'Please connect to a network and re-run the command.'
            )
            CLI.framed_print(message, color=CLI.COLOR_ERROR)
            sys.exit(1)
        else:

            self.__welcome()
            self.__dict = self.get_upgraded_dict()

            self.__create_directory()
            self.__questions_advanced_options()
            self.__questions_installation_type()
            self.__detect_network()

            if not self.local_install:
                if self.advanced_options:
                    self.__questions_multi_servers()
                    if self.multi_servers:
                        self.__questions_roles()
                        if self.frontend or self.secondary_backend:
                            self.__questions_private_routes()
                    else:
                        self.__reset(fake_dns=True)

                if self.frontend:
                    self.__questions_public_routes()
                    self.__questions_https()
                    self.__questions_reverse_proxy()

            if self.frontend:
                self.__questions_smtp()
                self.__questions_super_user_credentials()

            if self.advanced_options:
                self.__questions_docker_prefix()
                self.__questions_dev_mode()
                self.__questions_postgres()
                self.__questions_mongo()
                self.__questions_redis()
                self.__questions_ports()

                if self.frontend:
                    self.__questions_secret_keys()
                    self.__questions_aws()
                    self.__questions_google()
                    self.__questions_raven()
                    self.__questions_uwsgi()

                self.__questions_custom_yml()

            else:
                self.__secure_mongo()

            self.__questions_backup()

            self.write_config()

            return self.__dict

    @property
    def block_common_http_ports(self):
        return self.use_letsencrypt or self.__dict['block_common_http_ports']

    @property
    def expose_backend_ports(self):
        return self.__dict['expose_backend_ports']

    def get_env_files_path(self):
        current_path = os.path.realpath(os.path.normpath(os.path.join(
            self.__dict['kobodocker_path'],
            '..',
            Config.ENV_FILES_DIR
        )))

        old_path = os.path.realpath(os.path.normpath(os.path.join(
            self.__dict['kobodocker_path'],
            '..',
            'kobo-deployments'
        )))

        # if old location is detected, move it to new path.
        if os.path.exists(old_path):
            shutil.move(old_path, current_path)

        return current_path

    def get_letsencrypt_repo_path(self):
        return os.path.realpath(os.path.normpath(os.path.join(
            self.__dict['kobodocker_path'],
            '..',
            Config.LETSENCRYPT_DOCKER_DIR
        )))

    def get_prefix(self, role):
        roles = {
            'frontend': 'kobofe',
            'backend': 'kobobe',
            'maintenance': 'kobomaintenance'
        }

        try:
            prefix_ = roles[role]
        except KeyError:
            CLI.colored_print('Invalid composer file', CLI.COLOR_ERROR)
            sys.exit(1)

        if not self.__dict['docker_prefix']:
            return prefix_

        return '{}-{}'.format(self.__dict['docker_prefix'], prefix_)

    def get_upgraded_dict(self):
        """
        Sometimes during upgrades, some keys are changed/deleted/added.
        This method helps to get a compliant dict to expected config

        Returns:
            dict
        """

        upgraded_dict = self.get_template()
        upgraded_dict.update(self.__dict)

        # Upgrade to use two databases
        upgraded_dict = Upgrading.two_databases(upgraded_dict, self.__dict)

        # Upgrade to use new terminology primary/secondary
        upgraded_dict = Upgrading.new_terminology(upgraded_dict)

        # Upgrade to use booleans in `self.__dict`
        upgraded_dict = Upgrading.use_booleans(upgraded_dict)

        return upgraded_dict

    @property
    def dev_mode(self):
        return self.__dict['dev_mode'] is True

    @property
    def first_time(self):
        """
        Checks whether setup is running for the first time

        Returns:
            bool
        """
        if self.__first_time is None:
            self.__first_time = self.__dict.get('date_created') is None
        return self.__first_time

    @property
    def frontend(self):
        """
        Checks whether setup is running on a front-end server

        Returns:
            dict: all values from user's responses needed to create
            configuration files
        """
        return (
            not self.multi_servers or self.__dict['server_role'] == 'frontend'
        )

    @classmethod
    def generate_password(cls, required_chars_count=20):
        """
        Generate n characters long random password

        Returns:
            str
        """
        characters = (
            string.ascii_letters
            + string.digits
            + '!$+-_^~#`~'
        )

        return ''.join(choice(characters)
                       for _ in range(required_chars_count))

    def get_dict(self):
        return self.__dict

    def get_service_names(self):
        service_list_command = ['docker-compose',
                                '-f', 'docker-compose.frontend.yml',
                                '-f', 'docker-compose.frontend.override.yml',
                                'config', '--services']

        services = CLI.run_command(service_list_command,
                                   self.__dict['kobodocker_path'])
        return services.strip().split('\n')

    @classmethod
    def get_template(cls):

        primary_ip = Network.get_primary_ip()

        # Keep properties sorted alphabetically
        return {
            'advanced': False,
            'aws_access_key': '',
            'aws_backup_bucket_deletion_rule_enabled': False,
            'aws_backup_bucket_name': '',
            'aws_backup_daily_retention': '30',
            'aws_backup_monthly_retention': '12',
            'aws_backup_upload_chunk_size': '15',
            'aws_backup_weekly_retention': '4',
            'aws_backup_yearly_retention': '2',
            'aws_bucket_name': '',
            'aws_credentials_valid': False,
            'aws_mongo_backup_minimum_size': '50',
            'aws_postgres_backup_minimum_size': '50',
            'aws_redis_backup_minimum_size': '5',
            'aws_secret_key': '',
            'aws_validate_credentials': True,
            'backend_server_role': 'primary',
            'backup_from_primary': True,
            'block_common_http_ports': True,
            'custom_secret_keys': False,
            'customized_ports': False,
            'debug': False,
            'default_from_email': 'support@kobo.local',
            'dev_mode': False,
            'django_secret_key': binascii.hexlify(os.urandom(50)).decode(),
            'docker_prefix': '',
            'ee_subdomain': 'ee',
            'enketo_api_token': binascii.hexlify(os.urandom(60)).decode(),
            'enketo_encryption_key': binascii.hexlify(os.urandom(60)).decode(),
            # default value from enketo. Because it was not customizable before
            # we want to keep the same value when users upgrade.
            'enketo_less_secure_encryption_key': 'this $3cr3t key is crackable',
            'expose_backend_ports': False,
            'exposed_nginx_docker_port': Config.DEFAULT_NGINX_PORT,
            'google_api_key': '',
            'google_ua': '',
            'https': True,
            'internal_domain_name': 'docker.internal',
            'kc_dev_build_id': '',
            'kc_path': '',
            'kc_postgres_db': 'kobocat',
            'kc_subdomain': 'kc',
            'kobocat_media_backup_schedule': '0 0 * * 0',
            'kobocat_raven': '',
            'kobodocker_path': os.path.realpath(os.path.normpath(os.path.join(
                os.path.dirname(os.path.realpath(__file__)),
                '..',
                '..',
                'kobo-docker'))
            ),
            'kpi_dev_build_id': '',
            'kpi_path': '',
            'kpi_postgres_db': 'koboform',
            'kpi_raven': '',
            'kpi_raven_js': '',
            'kpi_subdomain': 'kf',
            'local_installation': False,
            'local_interface': Network.get_primary_interface(),
            'local_interface_ip': primary_ip,
            'letsencrypt_email': 'support@kobo.local',
            'maintenance_date_iso': '',
            'maintenance_date_str': '',
            'maintenance_email': 'support@kobo.local',
            'maintenance_enabled': False,
            'maintenance_eta': '2 hours',
            'mongo_backup_schedule': '0 1 * * 0',
            'mongo_port': '27017',
            'mongo_root_password': Config.generate_password(),
            'mongo_root_username': 'root',
            'mongo_user_password': Config.generate_password(),
            'mongo_user_username': 'kobo',
            'multi': False,
            'nginx_proxy_port': Config.DEFAULT_PROXY_PORT,
            'npm_container': True,
            'postgres_backup_schedule': '0 2 * * 0',
            'postgres_hard_drive_type': 'hdd',
            'postgres_max_connections': '100',
            'postgres_password': Config.generate_password(),
            'postgres_profile': 'Mixed',
            'postgres_ram': '2',
            'postgres_replication_password': Config.generate_password(),
            'postgres_settings': False,
            'postgres_settings_content': '\n'.join([
                '# Memory Configuration',
                'shared_buffers = 512MB',
                'effective_cache_size = 2GB',
                'work_mem = 10MB',
                'maintenance_work_mem = 128MB',
                '',
                '# Checkpoint Related Configuration',
                'min_wal_size = 512MB',
                'max_wal_size = 2GB',
                'checkpoint_completion_target = 0.9',
                'wal_buffers = 15MB',
                '',
                '# Network Related Configuration',
                "listen_addresses = '*'",
                'max_connections = 100',
            ]),
            'postgres_user': 'kobo',
            'postgresql_port': '5432',
            'primary_backend_ip': primary_ip,
            'private_domain_name': 'kobo.private',
            'proxy': True,
            'public_domain_name': 'kobo.local',
            'raven_settings': False,
            'redis_backup_schedule': '0 3 * * 0',
            'redis_cache_max_memory': '',
            'redis_cache_port': '6380',
            'redis_main_port': '6379',
            'redis_password': Config.generate_password(),
            'review_host': True,
            'run_redis_containers': True,
            'server_role': 'frontend',
            'smtp_host': '',
            'smtp_password': '',
            'smtp_port': '25',
            'smtp_user': '',
            'smtp_use_tls': False,
            'staging_mode': False,
            'super_user_password': Config.generate_password(),
            'super_user_username': 'super_admin',
            'two_databases': True,
            'use_aws': False,
            'use_backup': False,
            'use_backend_custom_yml': False,
            'use_celery': True,
            'use_frontend_custom_yml': False,
            'use_letsencrypt': True,
            'use_private_dns': False,
            'use_wal_e': False,
            'uwsgi_harakiri': '120',
            'uwsgi_max_requests': '512',
            'uwsgi_settings': False,
            'uwsgi_soft_limit': '128',
            'uwsgi_worker_reload_mercy': '120',
            'uwsgi_workers_max': '2',
            'uwsgi_workers_start': '1',
        }

    @property
    def is_secure(self):
        return self.__dict['https'] is True

    def init_letsencrypt(self):
        if self.frontend and self.use_letsencrypt:
            reverse_proxy_path = self.get_letsencrypt_repo_path()
            reverse_proxy_command = [
                '/bin/bash',
                'init-letsencrypt.sh'
            ]
            CLI.run_command(reverse_proxy_command, reverse_proxy_path)

    @property
    def local_install(self):
        """
        Checks whether installation is for `Workstation`s

        Returns:
            bool
        """
        return self.__dict['local_installation']

    def maintenance(self):
        self.__questions_maintenance()

    @property
    def primary_backend(self):
        """
        Checks whether setup is running on a primary back-end server

        Returns:
            bool
        """
        return (
            self.multi_servers
            and self.__dict['server_role'] == 'backend'
            and self.__dict['backend_server_role'] == 'primary'
        )

    @property
    def multi_servers(self):
        """
        Checks whether installation is for separate front-end and back-end
        servers

        Returns:
            bool
        """
        return self.__dict['multi']

    @property
    def proxy(self):
        """
        Checks whether installation is using a proxy or a load balancer

        Returns:
            bool
        """
        return self.__dict['proxy']

    def read_config(self):
        """
        Reads config from file `Config.CONFIG_FILE` if exists

        Returns:
            dict
        """
        dict_ = {}
        try:
            base_dir = os.path.dirname(
                os.path.dirname(os.path.realpath(__file__)))
            config_file = os.path.join(base_dir, Config.CONFIG_FILE)
            with open(config_file, 'r') as f:
                dict_ = json.loads(f.read())
        except IOError:
            pass

        self.__dict = dict_
        unique_id = self.read_unique_id()
        if not unique_id:
            self.__dict['unique_id'] = int(time.time())

        return dict_

    def read_unique_id(self):
        """
        Reads unique id from file `Config.UNIQUE_ID_FILE`

        Returns:
            str
        """
        unique_id = None

        try:
            unique_id_file = os.path.join(self.__dict['kobodocker_path'],
                                          Config.UNIQUE_ID_FILE)
        except KeyError:
            if self.first_time:
                return None
            else:
                CLI.framed_print('Bad configuration! The path of kobo-docker '
                                 'path is missing. Please delete `.run.conf` '
                                 'and start from scratch',
                                 color=CLI.COLOR_ERROR)
                sys.exit(1)

        try:
            with open(unique_id_file, 'r') as f:
                unique_id = f.read().strip()
        except FileNotFoundError:
            pass

        return unique_id

    @property
    def secondary_backend(self):
        """
        Checks whether setup is running on a secondary back-end server

        Returns:
            bool
        """
        return (
            self.multi_servers
            and self.__dict['server_role'] == 'backend'
            and self.__dict['backend_server_role'] == 'secondary'
        )

    def set_config(self, value):
        self.__dict = value

    @property
    def staging_mode(self):
        return self.__dict['staging_mode']

    @property
    def use_letsencrypt(self):
        return not self.local_install and self.__dict['use_letsencrypt']

    @property
    def use_private_dns(self):
        return self.__dict['use_private_dns']

    def validate_aws_credentials(self):
        validation = AWSValidation(
            aws_access_key_id=self.__dict['aws_access_key'],
            aws_secret_access_key=self.__dict['aws_secret_key'],
        )
        self.__dict['aws_credentials_valid'] = validation.validate_credentials()

    def write_config(self):
        """
        Writes config to file `Config.CONFIG_FILE`.
        """
        # Adds `date_created`. This field will be use to determine
        # first usage of the setup option.
        if self.__dict.get('date_created') is None:
            self.__dict['date_created'] = int(time.time())
        self.__dict['date_modified'] = int(time.time())

        try:
            base_dir = os.path.dirname(
                os.path.dirname(os.path.realpath(__file__)))
            config_file = os.path.join(base_dir, Config.CONFIG_FILE)
            with open(config_file, 'w') as f:
                f.write(json.dumps(self.__dict, indent=2, sort_keys=True))

            os.chmod(config_file, stat.S_IWRITE | stat.S_IREAD)

        except IOError:
            CLI.colored_print('Could not write configuration file',
                              CLI.COLOR_ERROR)
            sys.exit(1)

    def write_unique_id(self):
        try:
            unique_id_file = os.path.join(self.__dict['kobodocker_path'],
                                          Config.UNIQUE_ID_FILE)
            with open(unique_id_file, 'w') as f:
                f.write(str(self.__dict['unique_id']))

            os.chmod(unique_id_file, stat.S_IWRITE | stat.S_IREAD)
        except (IOError, OSError):
            CLI.colored_print('Could not write unique_id file', CLI.COLOR_ERROR)
            return False

        return True

    def __create_directory(self):
        """
        Create repository directory if it doesn't exist.
        """
        CLI.colored_print('Where do you want to install?', CLI.COLOR_QUESTION)
        while True:
            kobodocker_path = CLI.colored_input(
                '',
                CLI.COLOR_QUESTION,
                self.__dict['kobodocker_path']
            )

            if kobodocker_path.startswith('.'):
                base_dir = os.path.dirname(
                    os.path.dirname(os.path.realpath(__file__)))
                kobodocker_path = os.path.normpath(
                    os.path.join(base_dir, kobodocker_path))

            question = 'Please confirm path [{}]'.format(kobodocker_path)
            response = CLI.yes_no_question(question)
            if response is True:
                if os.path.isdir(kobodocker_path):
                    break
                else:
                    try:
                        os.makedirs(kobodocker_path)
                        break
                    except OSError:
                        CLI.colored_print(
                            'Could not create directory {}!'.format(
                                kobodocker_path), CLI.COLOR_ERROR)
                        CLI.colored_print(
                            'Please make sure you have permissions '
                            'and path is correct',
                            CLI.COLOR_ERROR)

        self.__dict['kobodocker_path'] = kobodocker_path
        self.write_unique_id()
        self.__validate_installation()

    def __clone_repo(self, repo_path, repo_name):
        if repo_path:
            if repo_path.startswith('.'):
                full_repo_path = os.path.normpath(os.path.join(
                    self.__dict['kobodocker_path'],
                    repo_path
                ))
            else:
                full_repo_path = repo_path

            if not os.path.isdir(full_repo_path):
                # clone repo
                try:
                    os.makedirs(full_repo_path)
                except OSError:
                    CLI.colored_print('Please verify permissions.',
                                      CLI.COLOR_ERROR)
                    sys.exit(1)

            # Only clone if folder is empty
            if not os.path.isdir(os.path.join(full_repo_path, '.git')):
                git_command = [
                    'git', 'clone',
                    'https://github.com/kobotoolbox/{}'.format(repo_name),
                    full_repo_path
                ]

                CLI.colored_print('Cloning `{}` repository to `{}` '.format(
                    repo_name,
                    full_repo_path), CLI.COLOR_INFO)
                CLI.run_command(git_command,
                                cwd=os.path.dirname(full_repo_path))

    def __detect_network(self):

        self.__dict['local_interface_ip'] = Network.get_primary_ip()

        if self.frontend:
            self.__dict['primary_backend_ip'] = self.__dict[
                'local_interface_ip']

        if self.advanced_options:
            CLI.colored_print(
                'Please choose which network interface you want to use?',
                CLI.COLOR_QUESTION)
            interfaces = Network.get_local_interfaces()
            all_interfaces = Network.get_local_interfaces(all_=True)
            docker_interface = 'docker0'
            interfaces.update({'other': 'Other'})

            if self.__dict['local_interface'] == docker_interface and \
                    docker_interface in all_interfaces:
                interfaces.update(
                    {docker_interface: all_interfaces.get(docker_interface)})

            for interface, ip_address in interfaces.items():
                CLI.colored_print('\t{}) {}'.format(interface, ip_address))

            choices = [str(interface) for interface in interfaces.keys()]
            choices.append('other')
            response = CLI.get_response(
                choices,
                default=self.__dict['local_interface']
            )

            if response == 'other':
                interfaces = Network.get_local_interfaces(all_=True)
                for interface, ip_address in interfaces.items():
                    CLI.colored_print('\t{}) {}'.format(interface, ip_address))

                choices = [str(interface) for interface in interfaces.keys()]
                self.__dict['local_interface'] = CLI.get_response(
                    choices,
                    self.__dict['local_interface']
                )
            else:
                self.__dict['local_interface'] = response

            self.__dict['local_interface_ip'] = interfaces[
                self.__dict['local_interface']]

            if self.frontend:
                self.__dict['primary_backend_ip'] = self.__dict[
                    'local_interface_ip']

    def __questions_advanced_options(self):
        """
        Asks if user wants to see advanced options
        """
        self.__dict['advanced'] = CLI.yes_no_question(
            'Do you want to see advanced options?',
            default=self.__dict['advanced'])

    def __questions_aws(self):
        """
        Asks if user wants to see AWS option
        and asks for credentials if needed.
        """
        self.__dict['use_aws'] = CLI.yes_no_question(
            'Do you want to use AWS S3 storage?',
            default=self.__dict['use_aws']
        )
        self.__questions_aws_configuration()
        self.__questions_aws_validate_credentials()

    def __questions_aws_configuration(self):

        if self.__dict['use_aws']:
            self.__dict['aws_access_key'] = CLI.colored_input(
                'AWS Access Key', CLI.COLOR_QUESTION,
                self.__dict['aws_access_key'])
            self.__dict['aws_secret_key'] = CLI.colored_input(
                'AWS Secret Key', CLI.COLOR_QUESTION,
                self.__dict['aws_secret_key'])
            self.__dict['aws_bucket_name'] = CLI.colored_input(
                'AWS Bucket name', CLI.COLOR_QUESTION,
                self.__dict['aws_bucket_name'])
        else:
            self.__dict['aws_access_key'] = ''
            self.__dict['aws_secret_key'] = ''
            self.__dict['aws_bucket_name'] = ''

    def __questions_aws_validate_credentials(self):
        """
        Prompting user whether they would like to validate their entered AWS
        credentials or continue without validation.
        """
        # Resetting validation when setup is rerun
        self.__dict['aws_credentials_valid'] = False
        aws_credential_attempts = 0

        if self.__dict['use_aws']:
            self.__dict['aws_validate_credentials'] = CLI.yes_no_question(
                'Would you like to validate your AWS credentials?',
                default=self.__dict['aws_validate_credentials'],
            )

        if self.__dict['use_aws'] and self.__dict['aws_validate_credentials']:
            while (
                not self.__dict['aws_credentials_valid']
                and aws_credential_attempts
                <= self.MAXIMUM_AWS_CREDENTIAL_ATTEMPTS
            ):
                aws_credential_attempts += 1
                self.validate_aws_credentials()
                attempts_remaining = (
                    self.MAXIMUM_AWS_CREDENTIAL_ATTEMPTS
                    - aws_credential_attempts
                )
                if (
                    not self.__dict['aws_credentials_valid']
                    and attempts_remaining > 0
                ):
                    CLI.colored_print(
                        'Invalid credentials, please try again.',
                        CLI.COLOR_WARNING,
                    )
                    CLI.colored_print(
                        'Attempts remaining for AWS validation: {}'.format(
                            attempts_remaining
                        ),
                        CLI.COLOR_INFO,
                    )
                    self.__questions_aws_configuration()
            else:
                if not self.__dict['aws_credentials_valid']:
                    CLI.colored_print(
                        'Please restart configuration', CLI.COLOR_ERROR
                    )
                    sys.exit(1)
                else:
                    CLI.colored_print(
                        'AWS credentials successfully validated',
                        CLI.COLOR_SUCCESS
                    )

    def __questions_aws_backup_settings(self):

        self.__dict['aws_backup_bucket_name'] = CLI.colored_input(
            'AWS Backups bucket name', CLI.COLOR_QUESTION,
            self.__dict['aws_backup_bucket_name'])

        if self.__dict['aws_backup_bucket_name'] != '':

            backup_from_primary = self.__dict['backup_from_primary']

            CLI.colored_print('How many yearly backups to keep?',
                              CLI.COLOR_QUESTION)
            self.__dict['aws_backup_yearly_retention'] = CLI.get_response(
                r'~^\d+$', self.__dict['aws_backup_yearly_retention'])

            CLI.colored_print('How many monthly backups to keep?',
                              CLI.COLOR_QUESTION)
            self.__dict['aws_backup_monthly_retention'] = CLI.get_response(
                r'~^\d+$', self.__dict['aws_backup_monthly_retention'])

            CLI.colored_print('How many weekly backups to keep?',
                              CLI.COLOR_QUESTION)
            self.__dict['aws_backup_weekly_retention'] = CLI.get_response(
                r'~^\d+$', self.__dict['aws_backup_weekly_retention'])

            CLI.colored_print('How many daily backups to keep?',
                              CLI.COLOR_QUESTION)
            self.__dict['aws_backup_daily_retention'] = CLI.get_response(
                r'~^\d+$', self.__dict['aws_backup_daily_retention'])

            if (not self.multi_servers or
                    (self.primary_backend and backup_from_primary) or
                    (self.secondary_backend and not backup_from_primary)):
                CLI.colored_print('PostgresSQL backup minimum size (in MB)?',
                                  CLI.COLOR_QUESTION)
                CLI.colored_print(
                    'Files below this size will be ignored when '
                    'rotating backups.',
                    CLI.COLOR_INFO)
                self.__dict[
                    'aws_postgres_backup_minimum_size'] = CLI.get_response(
                    r'~^\d+$',
                    self.__dict['aws_postgres_backup_minimum_size'])

            if self.primary_backend or not self.multi_servers:
                CLI.colored_print('MongoDB backup minimum size (in MB)?',
                                  CLI.COLOR_QUESTION)
                CLI.colored_print(
                    'Files below this size will be ignored when '
                    'rotating backups.',
                    CLI.COLOR_INFO)
                self.__dict[
                    'aws_mongo_backup_minimum_size'] = CLI.get_response(
                    r'~^\d+$',
                    self.__dict['aws_mongo_backup_minimum_size'])

                CLI.colored_print('Redis backup minimum size (in MB)?',
                                  CLI.COLOR_QUESTION)
                CLI.colored_print(
                    'Files below this size will be ignored when '
                    'rotating backups.',
                    CLI.COLOR_INFO)
                self.__dict[
                    'aws_redis_backup_minimum_size'] = CLI.get_response(
                    r'~^\d+$',
                    self.__dict['aws_redis_backup_minimum_size'])

            CLI.colored_print('Chunk size of multipart uploads (in MB)?',
                              CLI.COLOR_QUESTION)
            self.__dict['aws_backup_upload_chunk_size'] = CLI.get_response(
                r'~^\d+$', self.__dict['aws_backup_upload_chunk_size'])

            response = CLI.yes_no_question(
                'Use AWS LifeCycle deletion rule?',
                default=self.__dict['aws_backup_bucket_deletion_rule_enabled']
            )
            self.__dict['aws_backup_bucket_deletion_rule_enabled'] = response

    def __questions_backup(self):
        """
        Asks all questions about backups.
        """
        if self.backend or (self.frontend and not self.aws):

            self.__dict['use_backup'] = CLI.yes_no_question(
                'Do you want to activate backups?',
                default=self.__dict['use_backup']
            )

            if self.__dict['use_backup']:
                if self.advanced_options:
                    if self.backend and not self.frontend:
                        self.__questions_aws()

                    # Prompting user whether they want to use WAL-E for
                    # continuous archiving - only if they are using aws
                    # for backups
                    if self.aws:
                        if self.primary_backend or not self.multi_servers:
                            self.__dict['use_wal_e'] = CLI.yes_no_question(
                                'Do you want to use WAL-E for continuous '
                                'archiving of PostgreSQL backups?',
                                default=self.__dict['use_wal_e']
                            )
                            if self.__dict['use_wal_e']:
                                self.__dict['backup_from_primary'] = True
                        else:
                            # WAL-E cannot run on secondary
                            self.__dict['use_wal_e'] = False
                    else:
                        # WAL-E is only supported with AWS
                        self.__dict['use_wal_e'] = False

                    schedule_regex_pattern = (
                        r'^\-|((((\d+(,\d+)*)|(\d+-\d+)|(\*(\/\d+)?)))'
                        r'(\s+(((\d+(,\d+)*)|(\d+\-\d+)|(\*(\/\d+)?)))){4})?$'
                    )
                    message = (
                        'Schedules use linux cron syntax with UTC datetimes.\n'
                        'For example, schedule at 12:00 AM E.S.T every Sunday '
                        'would be:\n'
                        '0 5 * * 0\n'
                        '\n'
                        'Please visit https://crontab.guru/ to generate a '
                        'cron schedule.'
                    )
                    CLI.framed_print(message, color=CLI.COLOR_INFO)
                    CLI.colored_print(
                        'Leave empty (or use `-` to empty) to deactivate backups'
                        ' for a specific\nservice.',
                        color=CLI.COLOR_WARNING
                    )
                    if self.frontend and not self.aws:
                        CLI.colored_print('KoBoCat media backup schedule?',
                                          CLI.COLOR_QUESTION)
                        self.__dict[
                            'kobocat_media_backup_schedule'] = CLI.get_response(
                            '~{}'.format(schedule_regex_pattern),
                            self.__dict['kobocat_media_backup_schedule'])

                    if self.backend:
                        if self.__dict['use_wal_e'] or not self.multi_servers:
                            # We are on primary back-end server
                            self.__dict['backup_from_primary'] = True
                            backup_postgres = True
                        else:
                            if self.primary_backend:
                                default_response = self.__dict['backup_from_primary']
                            else:
                                default_response = not self.__dict[
                                    'backup_from_primary']

                            backup_postgres = CLI.yes_no_question(
                                'Run PostgreSQL backup from this server?',
                                default=default_response
                            )

                            if self.primary_backend:
                                self.__dict['backup_from_primary'] = backup_postgres
                            else:
                                self.__dict['backup_from_primary'] = not backup_postgres

                            print('Run PostgreSQL backup from this server?', backup_postgres)

                        if backup_postgres:
                            CLI.colored_print('PostgreSQL backup schedule?',
                                              CLI.COLOR_QUESTION)
                            self.__dict[
                                'postgres_backup_schedule'] = CLI.get_response(
                                '~{}'.format(schedule_regex_pattern),
                                self.__dict['postgres_backup_schedule'])
                        else:
                            self.__dict['postgres_backup_schedule'] = ''

                        if self.primary_backend or not self.multi_servers:
                            CLI.colored_print('MongoDB backup schedule?',
                                              CLI.COLOR_QUESTION)
                            self.__dict[
                                'mongo_backup_schedule'] = CLI.get_response(
                                '~{}'.format(schedule_regex_pattern),
                                self.__dict['mongo_backup_schedule'])

                        if self.__dict['run_redis_containers']:
                            CLI.colored_print('Redis backup schedule?',
                                              CLI.COLOR_QUESTION)
                            self.__dict[
                                'redis_backup_schedule'] = CLI.get_response(
                                '~{}'.format(schedule_regex_pattern),
                                self.__dict['redis_backup_schedule'])
                        else:
                            self.__dict['redis_backup_schedule'] = ''

                        if self.aws:
                            self.__questions_aws_backup_settings()
                    else:
                        # Back to default value
                        self.__dict['backup_from_primary'] = True
            else:
                self.__reset(no_backups=True)
        else:
            self.__reset(no_backups=True)

    def __questions_custom_yml(self):

        if self.frontend:
            self.__dict['use_frontend_custom_yml'] = CLI.yes_no_question(
                'Do you want to add additional settings to the front-end '
                'docker containers?',
                default=self.__dict['use_frontend_custom_yml'],
            )

        if self.backend:
            self.__dict['use_backend_custom_yml'] = CLI.yes_no_question(
                'Do you want to add additional settings to the back-end '
                'docker containers?',
                default=self.__dict['use_backend_custom_yml']
            )

    def __questions_dev_mode(self):
        """
        Asks for developer/staging mode.

        Dev mode allows to modify nginx port and
        Staging model

        Reset to default in case of No
        """

        if self.frontend:

            if self.local_install:
                # NGINX different port
                CLI.colored_print('Web server port?', CLI.COLOR_QUESTION)
                self.__dict['exposed_nginx_docker_port'] = CLI.get_response(
                    r'~^\d+$', self.__dict['exposed_nginx_docker_port'])
                self.__dict['dev_mode'] = CLI.yes_no_question(
                    'Use developer mode?',
                    default=self.__dict['dev_mode']
                )
                self.__dict['staging_mode'] = False
                if self.dev_mode:
                    self.__dict['use_celery'] = CLI.yes_no_question(
                        'Use Celery for background tasks?',
                        default=self.__dict['use_celery']
                    )

            else:
                self.__dict['staging_mode'] = CLI.yes_no_question(
                    'Use staging mode?',
                    default=self.__dict['staging_mode']
                )
                self.__dict['dev_mode'] = False
                self.__dict['use_celery'] = True

            if self.dev_mode or self.staging_mode:
                message = (
                    'Where are the files located locally? It can be absolute '
                    'or relative to the directory of `kobo-docker`.\n\n'
                    'Leave empty if you do not need to overload the repository.'
                )
                CLI.framed_print(message, color=CLI.COLOR_INFO)

                kc_path = self.__dict['kc_path']
                self.__dict['kc_path'] = CLI.colored_input(
                    'KoBoCat files location?', CLI.COLOR_QUESTION,
                    self.__dict['kc_path'])
                self.__clone_repo(self.__dict['kc_path'], 'kobocat')

                kpi_path = self.__dict['kpi_path']
                self.__dict['kpi_path'] = CLI.colored_input(
                    'KPI files location?', CLI.COLOR_QUESTION,
                    self.__dict['kpi_path'])
                self.__clone_repo(self.__dict['kpi_path'], 'kpi')

                # Create an unique id to build fresh image
                # when starting containers
                if (
                    not self.__dict['kc_dev_build_id'] or
                    self.__dict['kc_path'] != kc_path
                ):
                    build_id = '{prefix}{timestamp}'.format(
                        prefix=self.get_prefix('frontend'),
                        timestamp=str(int(time.time()))
                    )
                    self.__dict['kc_dev_build_id'] = build_id

                if (
                    not self.__dict['kpi_dev_build_id'] or
                    self.__dict['kpi_path'] != kpi_path
                ):
                    build_id = '{prefix}{timestamp}'.format(
                        prefix=self.get_prefix('frontend'),
                        timestamp=str(int(time.time()))
                    )
                    self.__dict['kpi_dev_build_id'] = build_id

                if self.dev_mode:
                    self.__dict['debug'] = CLI.yes_no_question(
                        'Enable DEBUG?',
                        default=self.__dict['debug']
                    )

                    # Front-end development
                    self.__dict['npm_container'] = CLI.yes_no_question(
                        'How do you want to run `npm`?',
                        default=self.__dict['npm_container'],
                        labels=[
                            'From within the container',
                            'Locally',
                        ]
                    )
            else:
                # Force reset paths
                self.__reset(production=True, nginx_default=self.staging_mode)

    def __questions_docker_prefix(self):
        """
        Asks for Docker compose prefix. It allows to start
        containers with a custom prefix
        """
        self.__dict['docker_prefix'] = CLI.colored_input(
            'Docker Compose prefix? (leave empty for default)',
            CLI.COLOR_QUESTION,
            self.__dict['docker_prefix'])

    def __questions_google(self):
        """
        Asks for Google's keys
        """
        # Google Analytics
        self.__dict['google_ua'] = CLI.colored_input(
            'Google Analytics Identifier', CLI.COLOR_QUESTION,
            self.__dict['google_ua'])

        # Google API Key
        self.__dict['google_api_key'] = CLI.colored_input(
            'Google API Key',
            CLI.COLOR_QUESTION,
            self.__dict['google_api_key'])

    def __questions_https(self):
        """
        Asks for HTTPS usage
        """
        self.__dict['https'] = CLI.yes_no_question(
            'Do you want to use HTTPS?',
            default=self.__dict['https']
        )
        if self.is_secure:
            message = (
                'Please note that certificates must be installed on a '
                'reverse-proxy or a load balancer.'
                'kobo-install can install one, if needed.'
            )
            CLI.framed_print(message, color=CLI.COLOR_INFO)

    def __questions_installation_type(self):
        """
        Asks for installation type
        """
        previous_installation_type = self.__dict['local_installation']

        self.__dict['local_installation'] = CLI.yes_no_question(
            'What kind of installation do you need?',
            default=self.__dict['local_installation'],
            labels=[
                'On your workstation',
                'On a server',
            ]
        )
        if self.local_install:
            message = (
                'WARNING!\n\n'
                'SSRF protection is disabled with local installation'
            )
            CLI.framed_print(message, color=CLI.COLOR_WARNING)

        if previous_installation_type != self.__dict['local_installation']:
            # Reset previous choices, in case server role is not the same.
            self.__reset(
                production=not self.local_install,
                http=self.local_install,
                fake_dns=self.local_install,
            )

    def __questions_maintenance(self):
        if self.first_time:
            message = (
                'You must run setup first: `python3 run.py --setup` '
            )
            CLI.framed_print(message, color=CLI.COLOR_INFO)
            sys.exit(1)

        def _round_nearest_quarter(dt):
            minutes = int(
                15 * round((float(dt.minute) + float(dt.second) / 60) / 15))
            return datetime(dt.year, dt.month, dt.day, dt.hour,
                            minutes if minutes < 60 else 0)

        CLI.colored_print('How long do you plan to this maintenance will last?',
                          CLI.COLOR_QUESTION)
        self.__dict['maintenance_eta'] = CLI.get_response(
            r'~^[\w\ ]+$',
            self.__dict['maintenance_eta'])

        date_start = _round_nearest_quarter(datetime.utcnow())
        iso_format = '%Y%m%dT%H%M'
        CLI.colored_print('Start Date/Time (ISO format) GMT?',
                          CLI.COLOR_QUESTION)
        self.__dict['maintenance_date_iso'] = CLI.get_response(
            r'~^\d{8}T\d{4}$', date_start.strftime(iso_format))
        self.__dict['maintenance_date_iso'] = self.__dict[
            'maintenance_date_iso'].upper()

        date_iso = self.__dict['maintenance_date_iso']
        self.__dict['maintenance_date_str'] = datetime.strptime(date_iso,
                                                                iso_format). \
            strftime('%A,&nbsp;%B&nbsp;%d&nbsp;at&nbsp;%H:%M&nbsp;GMT')

        self.__dict['maintenance_email'] = CLI.colored_input(
            'Contact during maintenance?',
            CLI.COLOR_QUESTION,
            self.__dict['maintenance_email']
        )
        self.write_config()

    def __questions_mongo(self):
        """
        Ask for MongoDB credentials only when server is for:
        - primary back end
        - single server installation
        """
        if self.primary_backend or not self.multi_servers:
            mongo_user_username = self.__dict['mongo_user_username']
            mongo_user_password = self.__dict['mongo_user_password']
            mongo_root_username = self.__dict['mongo_root_username']
            mongo_root_password = self.__dict['mongo_root_password']

            CLI.colored_print("MongoDB root's username?",
                              CLI.COLOR_QUESTION)
            self.__dict['mongo_root_username'] = CLI.get_response(
                r'~^\w+$',
                self.__dict['mongo_root_username'],
                to_lower=False)

            CLI.colored_print("MongoDB root's password?", CLI.COLOR_QUESTION)
            self.__dict['mongo_root_password'] = CLI.get_response(
                r'~^.{8,}$',
                self.__dict['mongo_root_password'],
                to_lower=False,
                error_msg='Too short. 8 characters minimum.')

            CLI.colored_print("MongoDB user's username?",
                              CLI.COLOR_QUESTION)
            self.__dict['mongo_user_username'] = CLI.get_response(
                r'~^\w+$',
                self.__dict['mongo_user_username'],
                to_lower=False)

            CLI.colored_print("MongoDB user's password?", CLI.COLOR_QUESTION)
            self.__dict['mongo_user_password'] = CLI.get_response(
                r'~^.{8,}$',
                self.__dict['mongo_user_password'],
                to_lower=False,
                error_msg='Too short. 8 characters minimum.')

            if (
                not self.__dict.get('mongo_secured')
                or mongo_user_username != self.__dict['mongo_user_username']
                or mongo_user_password != self.__dict['mongo_user_password']
                or mongo_root_username != self.__dict['mongo_root_username']
                or mongo_root_password != self.__dict['mongo_root_password']
            ) and not self.first_time:

                # Because chances are high we cannot communicate with DB
                # (e.g ports not exposed, containers down), we delegate the task
                # to MongoDB container to update (create/delete) users.
                # (see. `kobo-docker/mongo/upsert_users.sh`)
                # We have to transmit old users (and their respective DB) to
                # MongoDB to let it know which users need to be deleted.

                # `content` will be read by MongoDB container at next boot
                # It should contains users to delete if any.
                # Its format should be: `<user><TAB><database>`
                content = ''

                if (
                    mongo_user_username != self.__dict['mongo_user_username']
                    or mongo_root_username != self.__dict['mongo_root_username']
                ):

                    message = (
                        'WARNING!\n\n'
                        "MongoDB root's and/or user's usernames have changed!"
                    )
                    CLI.framed_print(message)
                    question = 'Do you want to remove old users?'
                    response = CLI.yes_no_question(question)
                    if response is True:
                        usernames_by_db = {
                            mongo_user_username: 'formhub',
                            mongo_root_username: 'admin'
                        }
                        for username, db in usernames_by_db.items():
                            if username != '':
                                content += '{cr}{username}\t{db}'.format(
                                    cr='\n' if content else '',
                                    username=username,
                                    db=db
                                )

                self.__write_upsert_db_users_trigger_file(content, 'mongo')

            self.__dict['mongo_secured'] = True

    def __questions_multi_servers(self):
        """
        Asks if installation is for only one server
        or different front-end and back-end servers.
        """
        self.__dict['multi'] = CLI.yes_no_question(
            'Do you want to use separate servers for front end and back end?',
            default=self.__dict['multi']
        )

    def __questions_postgres(self):
        """
        Postgres credentials and settings.

        Settings can be tweaked thanks to pgconfig.org API
        """
        CLI.colored_print('KoBoCat PostgreSQL database name?',
                          CLI.COLOR_QUESTION)
        kc_postgres_db = CLI.get_response(
            r'~^\w+$',
            self.__dict['kc_postgres_db'],
            to_lower=False
        )

        CLI.colored_print('KPI PostgreSQL database name?',
                          CLI.COLOR_QUESTION)
        kpi_postgres_db = CLI.get_response(
            r'~^\w+$',
            self.__dict['kpi_postgres_db'],
            to_lower=False)

        while kpi_postgres_db == kc_postgres_db:
            kpi_postgres_db = CLI.colored_input(
                'KPI must use its own PostgreSQL database, not share one with '
                'KoBoCAT. Please enter another database',
                CLI.COLOR_ERROR,
                Config.get_template()['kpi_postgres_db'],
            )

        if (kc_postgres_db != self.__dict['kc_postgres_db'] or
                (kpi_postgres_db != self.__dict['kpi_postgres_db'] and
                 self.__dict['two_databases'])):
            message = (
                'WARNING!\n\n'
                'PostgreSQL database names have changed!\n'
                'kobo-install does not support database name changes after '
                'database initialization.\n'
                'Data will not appear in KPI and/or KoBoCAT.'
            )
            CLI.framed_print(message)

            response = CLI.yes_no_question(
                'Do you want to continue?',
                default=False
            )
            if response is False:
                sys.exit(0)

        self.__dict['kc_postgres_db'] = kc_postgres_db
        self.__dict['kpi_postgres_db'] = kpi_postgres_db
        self.__dict['two_databases'] = True

        postgres_user = self.__dict['postgres_user']
        postgres_password = self.__dict['postgres_password']

        CLI.colored_print("PostgreSQL user's username?",
                          CLI.COLOR_QUESTION)
        self.__dict['postgres_user'] = CLI.get_response(
            r'~^\w+$',
            self.__dict['postgres_user'],
            to_lower=False)

        CLI.colored_print("PostgreSQL user's password?", CLI.COLOR_QUESTION)
        self.__dict['postgres_password'] = CLI.get_response(
            r'~^.{8,}$',
            self.__dict['postgres_password'],
            to_lower=False,
            error_msg='Too short. 8 characters minimum.')

        if (postgres_user != self.__dict['postgres_user'] or
            postgres_password != self.__dict['postgres_password']) and \
                not self.first_time:

            # Because chances are high we cannot communicate with DB
            # (e.g ports not exposed, containers down), we delegate the task
            # to PostgreSQL container to update (create/delete) users.
            # (see. `kobo-docker/postgres/shared/upsert_users.sh`)
            # We need to transmit old user to PostgreSQL to let it know
            # what was the previous username to log in before performing any
            # action.

            # `content` will be read by PostgreSQL container at next boot
            # It should always contain previous username and a boolean
            # for deletion.
            # Its format should be: `<user><TAB><boolean>`
            content = '{username}\tfalse'.format(username=postgres_user)

            if postgres_user != self.__dict['postgres_user']:

                CLI.colored_print("PostgreSQL user's username has changed!",
                                  CLI.COLOR_WARNING)
                question = 'Do you want to remove old user?',
                response = CLI.yes_no_question(question)
                if response is True:
                    content = '{username}\ttrue'.format(username=postgres_user)
                    message = (
                        'WARNING!\n\n'
                        'User cannot be deleted if it has been used to '
                        'initialize PostgreSQL server.\n'
                        'You will need to do it manually!'
                    )
                    CLI.framed_print(message)

            self.__write_upsert_db_users_trigger_file(content, 'postgres')

        if self.backend:
            # Postgres settings
            self.__dict['postgres_settings'] = CLI.yes_no_question(
                'Do you want to tweak PostgreSQL settings?',
                default=self.__dict['postgres_settings']
            )
            if self.__dict['postgres_settings']:

                CLI.colored_print('Launching pgconfig.org API container...',
                                  CLI.COLOR_INFO)
                # pgconfig.org API is often unresponsive and make kobo-install
                # hang forever.
                # A docker image is available, let's use it instead.
                # (Hope docker hub is not down too).

                # Find an open port.
                open_port = 9080
                while True:
                    if not Network.is_port_open(open_port):
                        break
                    open_port += 1

                # Start pgconfig.org API docker image
                docker_command = ['docker', 'run', '--rm', '-p',
                                  '127.0.0.1:{}:8080'.format(open_port),
                                  '-d', '--name', 'pgconfig_container',
                                  'sebastianwebber/pgconfig-api']
                CLI.run_command(docker_command)

                # From https://docs.pgconfig.org/api/#available-parameters
                # Parameters are case-sensitive, for example
                # `environment_name` must be one these values:
                # - `WEB`
                # - `OLTP`,
                # - `DW`
                # - `Mixed`
                # - `Desktop`
                # It's case-sensitive.

                CLI.colored_print('Total Memory in GB?', CLI.COLOR_QUESTION)
                self.__dict['postgres_ram'] = CLI.get_response(
                    r'~^\d+$',
                    self.__dict['postgres_ram'])

                CLI.colored_print('Storage type?', CLI.COLOR_QUESTION)
                CLI.colored_print('\thdd) Hard Disk Drive')
                CLI.colored_print('\tssd) Solid State Drive')
                CLI.colored_print('\tsan) Storage Area Network')
                self.__dict['postgres_hard_drive_type'] = CLI.get_response(
                    ['hdd', 'ssd', 'san'],
                    self.__dict['postgres_hard_drive_type'].lower())

                CLI.colored_print('Number of connections?', CLI.COLOR_QUESTION)
                self.__dict['postgres_max_connections'] = CLI.get_response(
                    r'~^\d+$',
                    self.__dict['postgres_max_connections'])

                if self.multi_servers:
                    multi_servers_profiles = ['web', 'oltp', 'dw']
                    if self.__dict['postgres_profile'].lower() \
                            not in multi_servers_profiles:
                        self.__dict['postgres_profile'] = 'web'

                    CLI.colored_print('Application profile?', CLI.COLOR_QUESTION)
                    CLI.colored_print('\tweb) General Web application')
                    CLI.colored_print(
                        '\toltp) ERP or long transaction applications')
                    CLI.colored_print('\tdw) DataWare house')

                    self.__dict['postgres_profile'] = CLI.get_response(
                        ['web', 'oltp', 'dw'],
                        self.__dict['postgres_profile'].lower())

                    self.__dict['postgres_profile'] = self.__dict[
                        'postgres_profile'].upper()

                elif self.dev_mode:
                    self.__dict['postgres_profile'] = 'Desktop'
                else:
                    self.__dict['postgres_profile'] = 'Mixed'

                endpoint = 'http://127.0.0.1:{open_port}/v1/tuning/get-config' \
                           '?environment_name={profile}&format=conf' \
                           '&include_pgbadger=false' \
                           '&max_connections={max_connections}' \
                           '&pg_version=9.5' \
                           '&total_ram={ram}GB' \
                           '&drive_type={drive_type}'
                endpoint = endpoint.format(
                    open_port=open_port,
                    profile=self.__dict['postgres_profile'],
                    ram=self.__dict['postgres_ram'],
                    max_connections=self.__dict['postgres_max_connections'],
                    drive_type=self.__dict['postgres_hard_drive_type'].upper()
                )
                response = Network.curl(endpoint)
                if response:
                    self.__dict['postgres_settings_content'] = re.sub(
                        r'(log|lc_).+(\n|$)', '', response)
                else:
                    CLI.colored_print('\nAn error has occurred. Current '
                                      'PostgreSQL settings will be used',
                                      CLI.COLOR_INFO)

                # Stop container
                docker_command = ['docker', 'stop', '-t', '0',
                                  'pgconfig_container']
                CLI.run_command(docker_command)
                CLI.colored_print('pgconfig.org API container has been stopped!',
                                  CLI.COLOR_INFO)
            else:
                # Forcing the default settings to remain even if there
                # is an existing value in .run.conf. Without this,
                # the value for `postgres_settings_content` would not update
                default_postgres_settings_content = '\n'.join([
                    '# Memory Configuration',
                    'shared_buffers = 512MB',
                    'effective_cache_size = 2GB',
                    'work_mem = 10MB',
                    'maintenance_work_mem = 128MB',
                    '',
                    '# Checkpoint Related Configuration',
                    'min_wal_size = 512MB',
                    'max_wal_size = 2GB',
                    'checkpoint_completion_target = 0.9',
                    'wal_buffers = 15MB',
                    '',
                    '# Network Related Configuration',
                    "listen_addresses = '*'",
                    'max_connections = 100',
                ])
                self.__dict['postgres_settings_content'] = \
                    default_postgres_settings_content

    def __questions_ports(self):
        """
        Customize services ports
        """

        def reset_ports():
            self.__dict['postgresql_port'] = '5432'
            self.__dict['mongo_port'] = '27017'
            self.__dict['redis_main_port'] = '6379'
            self.__dict['redis_cache_port'] = '6380'

        if not self.multi_servers:
            self.__dict['expose_backend_ports'] = CLI.yes_no_question(
                'Do you want to expose back-end container ports '
                '(`PostgreSQL`, `MongoDB`, `Redis`)?',
                default=self.__dict['expose_backend_ports']
            )
        else:
            self.__dict['expose_backend_ports'] = True

        if not self.expose_backend_ports:
            reset_ports()
            return

        if self.backend:
            message = (
                'WARNING!\n\n'
                'When exposing back-end container ports, it is STRONGLY '
                'recommended to use a firewall to grant access to front-end '
                'containers only.'
            )
            CLI.framed_print(message)

        self.__dict['customized_ports'] = CLI.yes_no_question(
            'Do you want to customize service ports?',
            default=self.__dict['customized_ports']
        )

        if not self.__dict['customized_ports']:
            reset_ports()
            return

        CLI.colored_print('PostgreSQL?', CLI.COLOR_QUESTION)
        self.__dict['postgresql_port'] = CLI.get_response(
            r'~^\d+$', self.__dict['postgresql_port'])

        CLI.colored_print('MongoDB?', CLI.COLOR_QUESTION)
        self.__dict['mongo_port'] = CLI.get_response(
            r'~^\d+$', self.__dict['mongo_port'])

        CLI.colored_print('Redis (main)?', CLI.COLOR_QUESTION)
        self.__dict['redis_main_port'] = CLI.get_response(
            r'~^\d+$', self.__dict['redis_main_port'])

        CLI.colored_print('Redis (cache)?', CLI.COLOR_QUESTION)
        self.__dict['redis_cache_port'] = CLI.get_response(
            r'~^\d+$', self.__dict['redis_cache_port'])

    def __questions_private_routes(self):
        """
        Asks if configuration uses a DNS for private domain names
        for communication between front end and back end.
        Otherwise, it will create entries in `extra_hosts` in composer
        file based on the provided ip.
        """
        self.__dict['use_private_dns'] = CLI.yes_no_question(
            'Do you use DNS for private routes?',
            default=self.__dict['use_private_dns']
        )
        if self.__dict['use_private_dns'] is False:
            CLI.colored_print('IP address (IPv4) of primary back-end server?',
                              CLI.COLOR_QUESTION)
            self.__dict['primary_backend_ip'] = CLI.get_response(
                r'~\d{1,3}\.\d{1,3}\.\d{1,3}\.\d{1,3}',
                self.__dict['primary_backend_ip'])
        else:
            self.__dict['private_domain_name'] = CLI.colored_input(
                'Private domain name?',
                CLI.COLOR_QUESTION,
                self.__dict['private_domain_name'])

    def __questions_public_routes(self):
        """
        Asks for public domain names
        """

        self.__dict['public_domain_name'] = CLI.colored_input(
            'Public domain name?', CLI.COLOR_QUESTION,
            self.__dict['public_domain_name'])
        self.__dict['kpi_subdomain'] = CLI.colored_input(
            'KPI sub domain?',
            CLI.COLOR_QUESTION,
            self.__dict['kpi_subdomain']
        )
        self.__dict['kc_subdomain'] = CLI.colored_input(
            'KoBoCat sub domain?',
            CLI.COLOR_QUESTION,
            self.__dict['kc_subdomain']
        )
        self.__dict['ee_subdomain'] = CLI.colored_input(
            'Enketo Express sub domain name?',
            CLI.COLOR_QUESTION,
            self.__dict['ee_subdomain']
        )

        parts = self.__dict['public_domain_name'].split('.')
        self.__dict['internal_domain_name'] = '{}.internal'.format(
            '.'.join(parts[:-1])
        )
        if not self.multi_servers or \
                (self.multi_servers and not self.use_private_dns):
            self.__dict['private_domain_name'] = '{}.private'.format(
                '.'.join(parts[:-1])
            )

    def __questions_raven(self):
        self.__dict['raven_settings'] = CLI.yes_no_question(
            'Do you want to use Sentry?',
            default=self.__dict['raven_settings']
        )
        if self.__dict['raven_settings'] is True:
            self.__dict['kpi_raven'] = CLI.colored_input(
                'KPI Raven token',
                CLI.COLOR_QUESTION,
                self.__dict['kpi_raven'])
            self.__dict['kobocat_raven'] = CLI.colored_input(
                'KoBoCat Raven token', CLI.COLOR_QUESTION,
                self.__dict['kobocat_raven'])
            self.__dict['kpi_raven_js'] = CLI.colored_input(
                'KPI Raven JS token', CLI.COLOR_QUESTION,
                self.__dict['kpi_raven_js'])
        else:
            self.__dict['kpi_raven'] = ''
            self.__dict['kobocat_raven'] = ''
            self.__dict['kpi_raven_js'] = ''

    def __questions_redis(self):
        """
        Ask for Redis password only when server is for:
        - primary back end
        - single server installation
        """
        if self.backend:
            self.__dict['run_redis_containers'] = CLI.yes_no_question(
                'Do you want to run the Redis containers from this server?',
                default=self.__dict['run_redis_containers']
            )
        else:
            self.__dict['run_redis_containers'] = True

        if self.__dict['run_redis_containers']:
            CLI.colored_print('Redis password?', CLI.COLOR_QUESTION)
            self.__dict['redis_password'] = CLI.get_response(
                r'~^.{8,}|$',
                self.__dict['redis_password'],
                to_lower=False,
                error_msg='Too short. 8 characters minimum.')

            if not self.__dict['redis_password']:
                message = (
                    'WARNING!\n\n'
                    'It is STRONGLY recommended to set a password for Redis '
                    'as well.'
                )
                CLI.framed_print(message)
                response = CLI.yes_no_question(
                    'Do you want to continue without password?',
                    default=False
                )
                if response is False:
                    self.__questions_redis()

            if self.backend:
                CLI.colored_print('Max memory (MB) for Redis cache container?',
                                  CLI.COLOR_QUESTION)
                CLI.colored_print('Leave empty for no limits',
                                  CLI.COLOR_INFO)
                self.__dict['redis_cache_max_memory'] = CLI.get_response(
                    r'~^(\d+|-)?$',
                    self.__dict['redis_cache_max_memory'])

    def __questions_reverse_proxy(self):

        if self.is_secure:

            self.__dict['use_letsencrypt'] = CLI.yes_no_question(
                "Auto-install HTTPS certificates with Let's Encrypt?",
                default=self.__dict['use_letsencrypt'],
                labels=[
                    'Yes',
                    'No - Use my own reverse-proxy/load-balancer',
                ]
            )
            self.__dict['proxy'] = True
            self.__dict[
                'exposed_nginx_docker_port'] = Config.DEFAULT_NGINX_PORT

            if self.use_letsencrypt:
                self.__dict['nginx_proxy_port'] = Config.DEFAULT_PROXY_PORT

                message = (
                    'WARNING!\n\n'
                    'Domain names must be publicly accessible.\n'
                    "Otherwise Let's Encrypt will not be able to valid your "
                    'certificates.'
                )
                CLI.framed_print(message)

                if self.first_time:
                    email = self.__dict['default_from_email']
                    self.__dict['letsencrypt_email'] = email

                while True:
                    letsencrypt_email = CLI.colored_input(
                        "Email address for Let's Encrypt?",
                        CLI.COLOR_QUESTION,
                        self.__dict['letsencrypt_email'])
                    question = 'Please confirm [{}]'.format(letsencrypt_email)
                    response = CLI.yes_no_question(question)
                    if response is True:
                        self.__dict['letsencrypt_email'] = letsencrypt_email
                        break

                self.__clone_repo(self.get_letsencrypt_repo_path(),
                                  'nginx-certbot')
        else:
            if self.advanced_options:
                self.__dict['proxy'] = CLI.yes_no_question(
                    'Are kobo-docker containers behind a '
                    'reverse-proxy/load-balancer?',
                    default=self.__dict['proxy']
                )
                self.__dict['use_letsencrypt'] = False
            else:
                self.__dict['proxy'] = False

        if self.proxy:
            # When proxy is enabled, public port is 80 or 443.
            # @TODO Give the user the possibility to customize it too.
            self.__dict[
                'exposed_nginx_docker_port'] = Config.DEFAULT_NGINX_PORT
            if self.advanced_options:
                if not self.use_letsencrypt:
                    response = CLI.yes_no_question(
                        'Is your reverse-proxy/load-balancer installed on '
                        'this server?',
                        default=self.__dict['block_common_http_ports']
                    )
                    self.__dict['block_common_http_ports'] = response
                else:
                    self.__dict['block_common_http_ports'] = True

                if not self.__is_port_allowed(
                        self.__dict['nginx_proxy_port']):
                    # Force nginx proxy port if port is not allowed
                    self.__dict[
                        'nginx_proxy_port'] = Config.DEFAULT_PROXY_PORT

                CLI.colored_print('Internal port used by reverse proxy?',
                                  CLI.COLOR_QUESTION)
                while True:
                    self.__dict['nginx_proxy_port'] = CLI.get_response(
                        r'~^\d+$',
                        self.__dict['nginx_proxy_port'])
                    if self.__is_port_allowed(
                            self.__dict['nginx_proxy_port']):
                        break
                    else:
                        CLI.colored_print('Ports 80 and 443 are reserved!',
                                          CLI.COLOR_ERROR)
            else:
                self.__dict['block_common_http_ports'] = True
                if not self.use_letsencrypt:
                    CLI.colored_print(
                        'Internal port used by reverse proxy is {}.'.format(
                            Config.DEFAULT_PROXY_PORT
                        ), CLI.COLOR_WARNING)
                self.__dict['nginx_proxy_port'] = Config.DEFAULT_PROXY_PORT

        else:
            self.__dict['use_letsencrypt'] = False
            self.__dict['nginx_proxy_port'] = Config.DEFAULT_NGINX_PORT
            self.__dict['block_common_http_ports'] = False

    def __questions_roles(self):
        CLI.colored_print('Which role do you want to assign to this server?',
                          CLI.COLOR_QUESTION)
        CLI.colored_print('\t1) frontend')
        CLI.colored_print('\t2) backend')
        self.__dict['server_role'] = CLI.get_response(
            ['backend', 'frontend'],
            self.__dict['server_role'])

        if self.__dict['server_role'] == 'backend':
            CLI.colored_print(
                'Which role do you want to assign to this back-end server?',
                CLI.COLOR_QUESTION)
            CLI.colored_print('\t1) primary')
            CLI.colored_print('\t2) secondary')
            self.__dict['backend_server_role'] = CLI.get_response(
                ['primary', 'secondary'],
                self.__dict['backend_server_role'])
        else:
            # It may be useless to force back-end role when using multi servers.
            self.__dict['backend_server_role'] = 'primary'

    def __questions_secret_keys(self):
        self.__dict['custom_secret_keys'] = CLI.yes_no_question(
            'Do you want to customize the application secret keys?',
            default=self.__dict['custom_secret_keys']
        )
        if self.__dict['custom_secret_keys'] is True:
            CLI.colored_print("Django's secret key?", CLI.COLOR_QUESTION)
            self.__dict['django_secret_key'] = CLI.get_response(
                r'~^.{50,}$',
                self.__dict['django_secret_key'],
                to_lower=False,
                error_msg='Too short. 50 characters minimum.')

            CLI.colored_print("Enketo's api key?", CLI.COLOR_QUESTION)
            self.__dict['enketo_api_token'] = CLI.get_response(
                r'~^.{50,}$',
                self.__dict['enketo_api_token'],
                to_lower=False,
                error_msg='Too short. 50 characters minimum.')

            CLI.colored_print("Enketo's encryption key?", CLI.COLOR_QUESTION)
            self.__dict['enketo_encryption_key'] = CLI.get_response(
                r'~^.{50,}$',
                self.__dict['enketo_encryption_key'],
                to_lower=False,
                error_msg='Too short. 50 characters minimum.')

            CLI.colored_print("Enketo's less secure encryption key?",
                              CLI.COLOR_QUESTION)
            self.__dict[
                'enketo_less_secure_encryption_key'] = CLI.get_response(
                r'~^.{10,}$',
                self.__dict['enketo_less_secure_encryption_key'],
                to_lower=False,
                error_msg='Too short. 10 characters minimum.')

    def __questions_smtp(self):
        self.__dict['smtp_host'] = CLI.colored_input('SMTP server?',
                                                     CLI.COLOR_QUESTION,
                                                     self.__dict['smtp_host'])
        self.__dict['smtp_port'] = CLI.colored_input('SMTP port?',
                                                     CLI.COLOR_QUESTION,
                                                     self.__dict['smtp_port'])
        self.__dict['smtp_user'] = CLI.colored_input('SMTP user?',
                                                     CLI.COLOR_QUESTION,
                                                     self.__dict['smtp_user'])
        if self.__dict['smtp_user']:
            self.__dict['smtp_password'] = CLI.colored_input(
                'SMTP password',
                CLI.COLOR_QUESTION,
                self.__dict['smtp_password']
            )
            self.__dict['smtp_use_tls'] = CLI.yes_no_question(
                'Use TLS?',
                default=self.__dict['smtp_use_tls']
            )

        if self.first_time:
            domain_name = self.__dict['public_domain_name']
            self.__dict['default_from_email'] = 'support@{}'.format(domain_name)

        self.__dict['default_from_email'] = CLI.colored_input(
            'From email address?',
            CLI.COLOR_QUESTION,
            self.__dict['default_from_email']
        )

    def __questions_super_user_credentials(self):
        # Super user. Only ask for credentials the first time.
        # Super user is created if db doesn't exists.
        username = CLI.colored_input("Super user's username?",
                                     CLI.COLOR_QUESTION,
                                     self.__dict['super_user_username'])
        password = CLI.colored_input("Super user's password?",
                                     CLI.COLOR_QUESTION,
                                     self.__dict['super_user_password'])

        if username == self.__dict['super_user_username'] and \
                password != self.__dict['super_user_password'] and \
                not self.first_time:
            message = (
                'WARNING!\n\n'
                'You have configured a new password for the super user.\n'
                'This change will *not* take effect if KoBoToolbox has ever '
                'been started before. Please use the web interface to change '
                'passwords for existing users.\n'
                'If you have forgotten your password:\n'
                '1. Enter the KPI container with `python3 run.py -cf exec kpi '
                'bash`;\n'
                '2. Create a new super user with `./manage.py '
                'createsuperuser`;\n'
                '3. Type `exit` to leave the KPI container;'
            )
            CLI.framed_print(message)
        self.__dict['super_user_username'] = username
        self.__dict['super_user_password'] = password

    def __questions_uwsgi(self):

        if not self.dev_mode:
            self.__dict['uwsgi_settings'] = CLI.yes_no_question(
                'Do you want to tweak uWSGI settings?',
                default=self.__dict['uwsgi_settings']
            )

            if self.__dict['uwsgi_settings']:
                CLI.colored_print('Number of uWSGI workers to start?',
                                  CLI.COLOR_QUESTION)
                self.__dict['uwsgi_workers_start'] = CLI.get_response(
                    r'~^\d+$',
                    self.__dict['uwsgi_workers_start'])

                CLI.colored_print('Maximum uWSGI workers?', CLI.COLOR_QUESTION)
                self.__dict['uwsgi_workers_max'] = CLI.get_response(
                    r'~^\d+$',
                    self.__dict['uwsgi_workers_max'])

                CLI.colored_print('Maximum number of requests per worker?',
                                  CLI.COLOR_QUESTION)
                self.__dict['uwsgi_max_requests'] = CLI.get_response(
                    r'~^\d+$',
                    self.__dict['uwsgi_max_requests'])

                CLI.colored_print('Stop spawning workers if uWSGI memory use '
                                  'exceeds this many MB: ',
                                  CLI.COLOR_QUESTION)
                self.__dict['uwsgi_soft_limit'] = CLI.get_response(
                    r'~^\d+$',
                    self.__dict['uwsgi_soft_limit'])

                CLI.colored_print('Maximum time (in seconds) before killing an '
                                  'unresponsive worker?', CLI.COLOR_QUESTION)
                self.__dict['uwsgi_harakiri'] = CLI.get_response(
                    r'~^\d+$',
                    self.__dict['uwsgi_harakiri'])

                CLI.colored_print('Maximum time (in seconds) a worker can take '
                                  'to reload/shutdown?', CLI.COLOR_QUESTION)
                self.__dict['uwsgi_worker_reload_mercy'] = CLI.get_response(
                    r'~^\d+$',
                    self.__dict['uwsgi_worker_reload_mercy'])

                return

        self.__dict['uwsgi_workers_start'] = '1'
        self.__dict['uwsgi_workers_max'] = '2'
        self.__dict['uwsgi_max_requests'] = '512'
        self.__dict['uwsgi_soft_limit'] = '128'
        self.__dict['uwsgi_harakiri'] = '120'
        self.__dict['uwsgi_worker_reload_mercy'] = '120'

    def __is_port_allowed(self, port):
        return not (self.block_common_http_ports and port in [
            Config.DEFAULT_NGINX_PORT,
            Config.DEFAULT_NGINX_HTTPS_PORT])

    def __reset(self, **kwargs):
        """
        Resets several properties to their default.
        It can be useful, if user changes the type of installation on
        the same server

        Kwargs:
            production (bool): If `True`, reset config to production mode
            http (bool): If `True`, only set values related to http/https config
            fake_dns (bool): If `True`, reset config to fake dns on docker-compose files  # noqa
            nginx_default (bool): If `True`, reset NGINX exposed port to default
        """
        all_ = True if not kwargs else False
        production = kwargs.get('production', False)
        http = kwargs.get('http', False)
        fake_dns = kwargs.get('fake_dns', False)
        nginx_default = kwargs.get('nginx_default', False)
        no_backups = kwargs.get('no_backups', False)

        if production or all_:
            self.__dict['dev_mode'] = False
            self.__dict['staging_mode'] = False
            self.__dict['kc_path'] = ''
            self.__dict['kpi_path'] = ''
            self.__dict['debug'] = False
            self.__dict['use_celery'] = True
            if nginx_default:
                self.__dict[
                    'exposed_nginx_docker_port'] = Config.DEFAULT_NGINX_PORT

        if fake_dns or all_:
            self.__dict['use_private_dns'] = False

        if http or all_:
            self.__dict['multi'] = False
            self.__dict['https'] = False
            self.__dict['proxy'] = False
            self.__dict['nginx_proxy_port'] = Config.DEFAULT_NGINX_PORT
            self.__dict['use_letsencrypt'] = False

        if no_backups or all_:
            self.__dict['backup_from_primary'] = True
            self.__dict['use_backup'] = False
            self.__dict['use_wal_e'] = False

    def __secure_mongo(self):
        """
        Force creations of MongoDB users/passwords when users upgrade from
        a non secure version of kobo-install
        """
        # ToDo remove duplicated code with `__questions_mongo`
        if not self.__dict.get('mongo_secured') and not self.first_time:
            self.__write_upsert_db_users_trigger_file('', 'mongo')

        self.__dict['mongo_secured'] = True

    def __validate_installation(self):
        """
        Validates if installation is not run over existing data.
        The check is made only the first time the setup is run.
        :return: bool
        """
        if self.first_time:
            mongo_dir_path = os.path.join(self.__dict['kobodocker_path'],
                                          '.vols', 'mongo')
            postgres_dir_path = os.path.join(self.__dict['kobodocker_path'],
                                             '.vols', 'db')
            mongo_data_exists = (
                    os.path.exists(mongo_dir_path) and os.path.isdir(
                mongo_dir_path) and
                    os.listdir(mongo_dir_path))
            postgres_data_exists = os.path.exists(
                postgres_dir_path) and os.path.isdir(postgres_dir_path)

            if mongo_data_exists or postgres_data_exists:
                # Not a reliable way to detect whether folder contains
                # kobo-install files. We assume that if
                # `docker-compose.backend.template.yml` is there, Docker
                # images are the good ones.
                # TODO Find a better way
                docker_composer_file_path = os.path.join(
                    self.__dict['kobodocker_path'],
                    'docker-compose.backend.template.yml')
                if not os.path.exists(docker_composer_file_path):
                    message = (
                        'WARNING!\n\n'
                        'You are installing over existing data.\n'
                        '\n'
                        'It is recommended to backup your data and import it '
                        'to a fresh installed (by KoBoInstall) database.\n'
                        '\n'
                        'kobo-install uses these images:\n'
                        '    - MongoDB: mongo:3.4\n'
                        '    - PostgreSQL: mdillon/postgis:9.5\n'
                        '\n'
                        'Be sure to upgrade to these versions before going '
                        'further!'
                    )
                    CLI.framed_print(message)
                    response = CLI.yes_no_question(
                        'Are you sure you want to continue?',
                        default=False
                    )
                    if response is False:
                        sys.exit(0)
                    else:
                        CLI.colored_print(
                            'Privileges escalation is needed to prepare DB',
                            CLI.COLOR_WARNING)
                        # Write `kobo_first_run` file to run postgres
                        # container's entrypoint flawlessly.
                        os.system(
                            'echo $(date) | sudo tee -a {} > /dev/null'.format(
                                os.path.join(self.__dict['kobodocker_path'],
                                             '.vols', 'db', 'kobo_first_run')
                            ))

    @staticmethod
    def __welcome():
        message = (
            'Welcome to kobo-install.\n'
            '\n'
            'You are going to be asked some questions that will determine how '
            'to build the configuration of `KoBoToolBox`.\n'
            '\n'
            'Some questions already have default values (within brackets).\n'
            'Just press `enter` to accept the default value or enter `-` to '
            'remove previously entered value.\n'
            'Otherwise choose between choices or type your answer. '
        )
        CLI.framed_print(message, color=CLI.COLOR_INFO)

    def __write_upsert_db_users_trigger_file(self, content, destination):
        try:
            trigger_file = os.path.join(self.__dict['kobodocker_path'],
                                        destination,
                                        Config.UPSERT_DB_USERS_TRIGGER_FILE)
            with open(trigger_file, 'w') as f:
                f.write(content)
        except (IOError, OSError):
            CLI.colored_print('Could not write {} file'.format(
                Config.UPSERT_DB_USERS_TRIGGER_FILE), CLI.COLOR_ERROR)
            return False

        return True<|MERGE_RESOLUTION|>--- conflicted
+++ resolved
@@ -30,13 +30,8 @@
     DEFAULT_PROXY_PORT = '8080'
     DEFAULT_NGINX_PORT = '80'
     DEFAULT_NGINX_HTTPS_PORT = '443'
-<<<<<<< HEAD
-    KOBO_DOCKER_BRANCH = '2.021.41a'
-    KOBO_INSTALL_VERSION = '6.3.1'
-=======
     KOBO_DOCKER_BRANCH = 'beta'
-    KOBO_INSTALL_VERSION = '6.2.0'
->>>>>>> 9c105263
+    KOBO_INSTALL_VERSION = '6.4.0'
     MAXIMUM_AWS_CREDENTIAL_ATTEMPTS = 3
 
     def __init__(self):
