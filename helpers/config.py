--- conflicted
+++ resolved
@@ -30,13 +30,8 @@
     DEFAULT_PROXY_PORT = '8080'
     DEFAULT_NGINX_PORT = '80'
     DEFAULT_NGINX_HTTPS_PORT = '443'
-<<<<<<< HEAD
-    KOBO_DOCKER_BRANCH = '2.021.21a'
-    KOBO_INSTALL_VERSION = '4.4.4'
-=======
     KOBO_DOCKER_BRANCH = '2.021.24b'
     KOBO_INSTALL_VERSION = '5.0.0'
->>>>>>> 26269cea
     MAXIMUM_AWS_CREDENTIAL_ATTEMPTS = 3
 
     def __init__(self):
