--- conflicted
+++ resolved
@@ -616,37 +616,17 @@
             },
         }
         errors = []
-<<<<<<< HEAD
-=======
         psql_replication = passwords.pop('PostgreSQL replication')
->>>>>>> a055eeac
         for label, config_ in passwords.items():
             if not re.match(config_['pattern'], config_['password']):
                 errors.append(label)
                 CLI.colored_print(
                     f'{label} password contains unsupported characters.',
-<<<<<<< HEAD
-                    CLI.COLOR_WARNING
-=======
                     CLI.COLOR_ERROR
->>>>>>> a055eeac
                 )
         if errors:
             CLI.colored_print(
                 'You should run `python run.py --setup` to update.',
-<<<<<<< HEAD
-                CLI.COLOR_ERROR
-            )
-            # PostgreSQL replication password is set in PostgreSQL on the first
-            # launch and nothing is run afterwards in subsequent starts to update
-            # it if it has changed.
-            if 'PostgreSQL replication' in errors:
-                CLI.colored_print(
-                    'PostgreSQL replication password must be changed manually\n'
-                    'in `kobo-install/.run.conf` and PostgreSQL itself.',
-                    CLI.COLOR_WARNING
-                )
-=======
                 CLI.COLOR_WARNING
             )
 
@@ -665,7 +645,6 @@
                 '(and PostgreSQL itself if you use replication).',
                 CLI.COLOR_WARNING
             )
->>>>>>> a055eeac
 
     def write_config(self):
         """
