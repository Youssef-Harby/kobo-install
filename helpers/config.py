--- conflicted
+++ resolved
@@ -772,18 +772,11 @@
         Asks if user wants to see AWS option
         and asks for credentials if needed.
         """
-<<<<<<< HEAD
         if not self.__dict['use_aws']:
             self.__dict['use_aws'] = CLI.yes_no_question(
                 'Do you want to use AWS S3 storage?',
                 default=self.__dict['use_aws']
             )
-=======
-        self.__dict['use_aws'] = CLI.yes_no_question(
-            'Do you want to use AWS S3 storage?',
-            default=self.__dict['use_aws']
-        )
->>>>>>> 52c1c5b3
         if self.__dict['use_aws']:
             self.__dict['aws_access_key'] = CLI.colored_input(
                 'AWS Access Key', CLI.COLOR_QUESTION,
