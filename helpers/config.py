--- conflicted
+++ resolved
@@ -28,15 +28,9 @@
     DEFAULT_PROXY_PORT = "8080"
     DEFAULT_NGINX_PORT = "80"
     DEFAULT_NGINX_HTTPS_PORT = "443"
-<<<<<<< HEAD
     KOBO_DOCKER_BRANCH = 'two-databases-secured-backend'
     KOBO_INSTALL_BRANCH = 'secured-backend'
-=======
-
-    KOBO_DOCKER_BRANCH = 'kobo-install-two-databases'
-    KOBO_INSTALL_BRANCH = 'two-databases'
->>>>>>> dd58a019
-    KOBO_INSTALL_VERSION = '2.1.0'
+    KOBO_INSTALL_VERSION = '2.2.0'
 
     # Maybe overkill. Use this class as a singleton to get the same configuration
     # for each instantiation.
