--- conflicted
+++ resolved
@@ -10,12 +10,8 @@
 
 
 class Setup:
-<<<<<<< HEAD
+
     KOBO_DOCKER_BRANCH = "kobo-install-two-databases"
-=======
-
-    KOBO_DOCKER_BRANCH = "master"
->>>>>>> 6aab4071
 
     @classmethod
     def run(cls, config):
@@ -38,19 +34,11 @@
             ]
             CLI.run_command(git_command, cwd=os.path.dirname(config["kobodocker_path"]))
 
-<<<<<<< HEAD
-        if os.path.isdir("{}/.git".format(config["kobodocker_path"])):
-            # update branches
-            git_command = ["git", "pull"]
-            CLI.run_command(git_command, cwd=config["kobodocker_path"])
-
-=======
             os.rename(os.path.join(tmp_dirpath, Config.UNIQUE_ID_FILE),
                       os.path.join(config["kobodocker_path"], Config.UNIQUE_ID_FILE))
             shutil.rmtree(tmp_dirpath)
 
         if os.path.isdir(os.path.join(config["kobodocker_path"], ".git")):
->>>>>>> 6aab4071
             # checkout branch
             git_command = ["git", "checkout", "--force", Setup.KOBO_DOCKER_BRANCH]
             CLI.run_command(git_command, cwd=config["kobodocker_path"])
