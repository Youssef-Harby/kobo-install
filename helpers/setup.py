# -*- coding: utf-8 -*-
from __future__ import print_function, unicode_literals
import os
import shutil
import sys
import tempfile

from helpers.cli import CLI
from helpers.config import Config


class Setup:
<<<<<<< HEAD

    KOBO_DOCKER_BRANCH = "kobo-install"
=======
    KOBO_DOCKER_BRANCH = "master"
>>>>>>> 15b1df30

    @classmethod
    def run(cls, config):
        """
        Clone or pull `kobo-docker` project in installation directory
        :param config: dict
        """

        if not os.path.isdir(os.path.join(config["kobodocker_path"], ".git")):
            # Move unique id file to /tmp in order to clone without errors
            # (e.g. not empty directory)
            tmp_dirpath = tempfile.mkdtemp()
            os.rename(os.path.join(config["kobodocker_path"], Config.UNIQUE_ID_FILE),
                      os.path.join(tmp_dirpath, Config.UNIQUE_ID_FILE))

            # clone project
            git_command = [
                "git", "clone", "https://github.com/kobotoolbox/kobo-docker",
                config["kobodocker_path"]
            ]
            CLI.run_command(git_command, cwd=os.path.dirname(config["kobodocker_path"]))

            os.rename(os.path.join(tmp_dirpath, Config.UNIQUE_ID_FILE),
                      os.path.join(config["kobodocker_path"], Config.UNIQUE_ID_FILE))
            shutil.rmtree(tmp_dirpath)

        if os.path.isdir(os.path.join(config["kobodocker_path"], ".git")):
            # checkout branch
            git_command = ["git", "checkout", "--force", Setup.KOBO_DOCKER_BRANCH]
            CLI.run_command(git_command, cwd=config["kobodocker_path"])

            # update code
            git_command = ["git", "pull", "origin", Setup.KOBO_DOCKER_BRANCH]
            CLI.run_command(git_command, cwd=config["kobodocker_path"])

    @classmethod
    def update_hosts(cls, config):

        if config.get("local_installation") == Config.TRUE:
            start_sentence = "### (BEGIN) KoBoToolbox local routes"
            end_sentence = "### (END) KoBoToolbox local routes"

            with open("/etc/hosts", "r") as f:
                tmp_host = f.read()

            start_position = tmp_host.find(start_sentence)
            end_position = tmp_host.find(end_sentence)

            if start_position > -1:
                tmp_host = tmp_host[0: start_position] + tmp_host[end_position + len(end_sentence) + 1:]

            routes = "{ip_address}  " \
                     "{kpi_subdomain}.{public_domain_name} " \
                     "{kc_subdomain}.{public_domain_name} " \
                     "{ee_subdomain}.{public_domain_name}".format(
                        ip_address=config.get("local_interface_ip"),
                        public_domain_name=config.get("public_domain_name"),
                        kpi_subdomain=config.get("kpi_subdomain"),
                        kc_subdomain=config.get("kc_subdomain"),
                        ee_subdomain=config.get("ee_subdomain")
            )

            tmp_host = ("{bof}"
                        "\n{start_sentence}"
                        "\n{routes}"
                        "\n{end_sentence}"
                        ).format(
                bof=tmp_host.strip(),
                start_sentence=start_sentence,
                routes=routes,
                end_sentence=end_sentence
            )

            with open("/tmp/etchosts", "w") as f:
                f.write(tmp_host)

            if config.get("review_host") != Config.FALSE:
                CLI.colored_print("╔═══════════════════════════════════════════════════════════════════╗",
                                  CLI.COLOR_WARNING)
                CLI.colored_print("║ Administrative privileges are required to update your /etc/hosts. ║",
                                  CLI.COLOR_WARNING)
                CLI.colored_print("╚═══════════════════════════════════════════════════════════════════╝",
                                  CLI.COLOR_WARNING)
                CLI.colored_print("Do you want to review your /etc/hosts file before overwriting it?",
                                  CLI.COLOR_SUCCESS)
                CLI.colored_print("\t1) Yes")
                CLI.colored_print("\t2) No")
                config["review_host"] = CLI.get_response([Config.TRUE, Config.FALSE],
                                                         config.get("review_host", Config.FALSE))
                if config["review_host"] == Config.TRUE:
                    print(tmp_host)
                    CLI.colored_input("Press any keys when ready")

                # Save 'review_host'
                config_ = Config()
                config_.write_config()

            return_value = os.system("sudo mv /etc/hosts /etc/hosts.old && sudo mv /tmp/etchosts /etc/hosts")
            if return_value != 0:
                sys.exit()<|MERGE_RESOLUTION|>--- conflicted
+++ resolved
@@ -10,12 +10,7 @@
 
 
 class Setup:
-<<<<<<< HEAD
-
-    KOBO_DOCKER_BRANCH = "kobo-install"
-=======
     KOBO_DOCKER_BRANCH = "master"
->>>>>>> 15b1df30
 
     @classmethod
     def run(cls, config):
