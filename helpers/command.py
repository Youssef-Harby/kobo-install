# -*- coding: utf-8 -*-
from __future__ import print_function, unicode_literals

import sys
import time
import subprocess

from helpers.cli import CLI
from helpers.config import Config
from helpers.network import Network
from helpers.setup import Setup
from helpers.template import Template
from helpers.upgrading import migrate_single_to_two_databases


class Command:

    @staticmethod
    def help():
        print(("Usage: python run.py [options]\n"
               "\n"
               "    Options:\n"
               "          -i, --info\n"
               "                Show KoBoToolbox Url and super user credentials\n"
               "          -l, --logs\n"
               "                Display docker logs\n"
               "          -b, --build\n"
               "                Build kpi and kobocat (only on dev/staging mode)\n"
               "          -bkf, --build-kpi\n"
               "                Build kpi (only on dev/staging mode)\n"
               "          -bkc, --build-kobocat\n"
               "                Build kobocat (only on dev/staging mode)\n"
               "          -s, --setup\n"
               "                Prompt questions to rebuild configuration. Restart KoBoToolbox\n"
               "          -S, --stop\n"
               "                Stop KoBoToolbox\n"
               "          -u, --update, --upgrade\n"
               "                Update KoBoToolbox\n"
               "          -cf, --compose-frontend [docker-compose arguments]\n"
               "                Run a docker-compose command in the front-end environment\n"
               "          -cb, --compose-backend [docker-compose arguments]\n"
               "                Run a docker-compose command in the back-end environment\n"
               "          -m, --maintenance\n"
               "                Activate maintenance mode. All traffic is redirected to maintenance page\n"
               "          -v, --version\n"
               "                Display current version\n"
               ))

    @classmethod
    def build(cls, image=None):
        """
        Builds kpi/kobocat images with `--no-caches` option
        Pulls latest `kobotoolbox/koboform_base` as well

        :param image: str
        """
        config_object = Config()
        config = config_object.get_config()

        if config_object.dev_mode or config_object.staging_mode:

            def build_image(image_):
                frontend_command = ["docker-compose",
                                    "-f", "docker-compose.frontend.yml",
                                    "-f", "docker-compose.frontend.override.yml",
                                    "-p", config_object.get_prefix("frontend"),
                                    "build", "--force-rm", "--no-cache",
                                    image_]

                CLI.run_command(frontend_command, config.get("kobodocker_path"))

            if image is None or image == "kf":
                config["kpi_dev_build_id"] = "{prefix}{timestamp}".format(
                    prefix=config_object.get_prefix("frontend"),
                    timestamp=str(int(time.time()))
                )
                config_object.write_config()
                Template.render(config_object)
                build_image("kpi")

            if image is None or image == "kc":
                pull_base_command = ["docker",
                                     "pull",
                                     "kobotoolbox/koboform_base"]

                CLI.run_command(pull_base_command, config.get("kobodocker_path"))

                config["kc_dev_build_id"] = "{prefix}{timestamp}".format(
                    prefix=config_object.get_prefix("frontend"),
                    timestamp=str(int(time.time()))
                )
                config_object.write_config()
                Template.render(config_object)
                build_image("kobocat")

    @classmethod
    def compose_frontend(cls, args):
        config_object = Config()
        config = config_object.get_config()
        command = ["docker-compose",
                   "-f", "docker-compose.frontend.yml",
                   "-f", "docker-compose.frontend.override.yml",
                   "-p", config_object.get_prefix("frontend")]
        command.extend(args)
        subprocess.call(command, cwd=config.get("kobodocker_path"))

    @classmethod
    def compose_backend(cls, args):
        config_object = Config()
        config = config_object.get_config()
        backend_role = config.get("backend_server_role", "master")
        command = [
            "docker-compose",
            "-f", "docker-compose.backend.{}.yml".format(backend_role),
            "-f", "docker-compose.backend.{}.override.yml".format(backend_role),
            "-p", config_object.get_prefix("backend")
        ]
        command.extend(args)
        subprocess.call(command, cwd=config.get("kobodocker_path"))

    @classmethod
    def info(cls, timeout=600):
        config_object = Config()
        config = config_object.get_config()

        main_url = "{}://{}.{}{}".format(
            "https" if config.get("https") == Config.TRUE else "http",
            config.get("kpi_subdomain"),
            config.get("public_domain_name"),
            ":{}".format(config.get("exposed_nginx_docker_port")) if (
                    config.get("exposed_nginx_docker_port") and
                    str(config.get("exposed_nginx_docker_port")) != Config.DEFAULT_NGINX_PORT
            ) else ""
        )

        stop = False
        start = int(time.time())
        success = False
        hostname = "{}.{}".format(config.get("kpi_subdomain"), config.get("public_domain_name"))
        nginx_port = int(Config.DEFAULT_NGINX_HTTPS_PORT) if config.get("https") == Config.TRUE \
            else int(config.get("exposed_nginx_docker_port", Config.DEFAULT_NGINX_PORT))
        https = config.get("https") == Config.TRUE
        already_retried = False
        while not stop:
            if Network.status_check(hostname, "/service_health/", nginx_port, https) == Network.STATUS_OK_200:
                stop = True
                success = True
            elif int(time.time()) - start >= timeout:
                if timeout > 0:
                    CLI.colored_print(
                        "\n`KoBoToolbox` has not started yet. This is can be normal with low CPU/RAM computers.\n",
                        CLI.COLOR_INFO)
                    CLI.colored_print("Wait for another {} seconds?".format(timeout), CLI.COLOR_SUCCESS)
                    CLI.colored_print("\t1) Yes")
                    CLI.colored_print("\t2) No")
                    response = CLI.get_response([Config.TRUE, Config.FALSE], Config.TRUE)

                    if response == Config.TRUE:
                        start = int(time.time())
                        continue
                    else:
                        if already_retried is False:
                            already_retried = True
                            CLI.colored_print(("\nSometimes frontend containers "
                                               "can not communicate with backend containers.\n"
                                               "Restarting the frontend containers usually fixes it.\n"),
                                              CLI.COLOR_INFO)
                            CLI.colored_print("Do you want to try?".format(timeout), CLI.COLOR_SUCCESS)
                            CLI.colored_print("\t1) Yes")
                            CLI.colored_print("\t2) No")
                            response = CLI.get_response([Config.TRUE, Config.FALSE], Config.TRUE)
                            if response == Config.TRUE:
                                start = int(time.time())
                                cls.restart_frontend()
                                continue
                stop = True
            else:
                sys.stdout.write(".")
                sys.stdout.flush()
                time.sleep(10)

        # Create a new line
        print("")

        if success:
            username = config.get("super_user_username")
            password = config.get("super_user_password")
            username_chars_count = len(username) + 6
            password_chars_count = len(password) + 10
            url_chars_count = len(main_url) + 6
            max_chars_count = max(username_chars_count, password_chars_count, url_chars_count)

            CLI.colored_print("╔═{}═╗".format("═" * max_chars_count), CLI.COLOR_WARNING)
            CLI.colored_print("║ Ready {} ║".format(
                " " * (max_chars_count - len("Ready "))), CLI.COLOR_WARNING)
            CLI.colored_print("║ URL: {}/{} ║".format(
                main_url, " " * (max_chars_count - url_chars_count)), CLI.COLOR_WARNING)
            CLI.colored_print("║ User: {}{} ║".format(
                username, " " * (max_chars_count - username_chars_count)), CLI.COLOR_WARNING)
            CLI.colored_print("║ Password: {}{} ║".format(
                password, " " * (max_chars_count - password_chars_count)), CLI.COLOR_WARNING)
            CLI.colored_print("╚═{}═╝".format("═" * max_chars_count), CLI.COLOR_WARNING)
        else:
            CLI.colored_print("KoBoToolbox could not start! "
                              "Please try `python3 run.py --logs` to see the logs.",
                              CLI.COLOR_ERROR)

        return success

    @classmethod
    def logs(cls):
        config_object = Config()
        config = config_object.get_config()

        if config_object.master_backend or config_object.slave_backend:
            backend_role = config.get("backend_server_role", "master")

            backend_command = ["docker-compose",
                               "-f", "docker-compose.backend.{}.yml".format(backend_role),
                               "-f", "docker-compose.backend.{}.override.yml".format(backend_role),
                               "-p", config_object.get_prefix("backend"),
                               "logs", "-f"]
            CLI.run_command(backend_command, config.get("kobodocker_path"), True)

        if config_object.frontend:
            frontend_command = ["docker-compose",
                                "-f", "docker-compose.frontend.yml",
                                "-f", "docker-compose.frontend.override.yml",
                                "-p", config_object.get_prefix("frontend"),
                                "logs", "-f"]
            CLI.run_command(frontend_command, config.get("kobodocker_path"), True)

    @classmethod
    def configure_maintenance(cls):
        config_object = Config()
        config = config_object.get_config()

        if not config_object.multi_servers or config_object.frontend:

            config_object.maintenance()
            Template.render_maintenance(config_object)
            config['maintenance_enabled'] = True
            config_object.write_config()
            cls.stop_nginx()
            cls.start_maintenance()

    @classmethod
    def stop_nginx(cls):
        config_object = Config()
        config = config_object.get_config()

        nginx_stop_command = ["docker-compose",
                              "-f", "docker-compose.frontend.yml",
                              "-f", "docker-compose.frontend.override.yml",
                              "-p", config_object.get_prefix("frontend"),
                              "stop", "nginx"]

        CLI.run_command(nginx_stop_command, config.get("kobodocker_path"))

    @classmethod
    def start_maintenance(cls):
        config_object = Config()
        config = config_object.get_config()

        frontend_command = ["docker-compose",
                            "-f", "docker-compose.maintenance.yml",
                            "-p", config_object.get_prefix("maintenance"),
                            "up", "-d", "maintenance"]

        CLI.run_command(frontend_command, config.get("kobodocker_path"))
        CLI.colored_print("Maintenance mode has been started",
                          CLI.COLOR_SUCCESS)

    @classmethod
    def restart_frontend(cls):
        cls.start(frontend_only=True)

    @classmethod
    def start(cls, frontend_only=False):
        config_object = Config()
        config = config_object.get_config()

        cls.stop(output=False, frontend_only=frontend_only)
        if frontend_only:
            CLI.colored_print("Launching frontend containers", CLI.COLOR_SUCCESS)
        else:
            CLI.colored_print("Launching environment", CLI.COLOR_SUCCESS)

        # Test if ports are available
        ports = []
        if config_object.proxy:
            nginx_port = int(config.get("nginx_proxy_port", 80))
        else:
            nginx_port = int(config.get("exposed_nginx_docker_port", 80))

        if frontend_only or config_object.frontend or \
                not config_object.multi_servers:
            ports.append(nginx_port)

        if (not frontend_only or config_object.master_backend or
                config_object.slave_backend) and \
                config_object.expose_backend_ports:
            ports.append(config.get("postgresql_port", 5432))
            ports.append(config.get("mongo_port", 27017))
            ports.append(config.get("redis_main_port", 6379))
            ports.append(config.get("redis_cache_port", 6380))

        for port in ports:
            if Network.is_port_open(port):
                CLI.colored_print("Port {} is already open. "
                                  "KoboToolbox can't start".format(port),
                                  CLI.COLOR_ERROR)
                sys.exit(1)

        # Start the back-end containers
        if not frontend_only:
            if not config_object.multi_servers or \
                    config_object.master_backend or config_object.slave_backend:
                backend_role = config.get("backend_server_role", "master")

                backend_command = ["docker-compose",
                                   "-f",
                                   "docker-compose.backend.{}.yml".format(
                                       backend_role),
                                   "-f",
                                   "docker-compose.backend.{}.override.yml".format(
                                       backend_role),
                                   "-p", config_object.get_prefix("backend"),
                                   "up", "-d"]
                CLI.run_command(backend_command, config.get("kobodocker_path"))

        # If this was previously a shared-database setup, migrate to separate
        # databases for KPI and KoBoCAT
        migrate_single_to_two_databases()

        # Start the front-end containers
        if not config_object.multi_servers or config_object.frontend:
            frontend_command = ["docker-compose",
                                "-f", "docker-compose.frontend.yml",
                                "-f", "docker-compose.frontend.override.yml",
                                "-p", config_object.get_prefix("frontend"),
                                "up", "-d"]

            if config.get('maintenance_enabled', False):
                cls.start_maintenance()
                # Start all front-end services except the non-maintenance NGINX
                frontend_command.extend([
                    s for s in config_object.get_service_names() if s != 'nginx'
                ])

            CLI.run_command(frontend_command, config.get("kobodocker_path"))

            # Start reverse proxy if user uses it.
            if config_object.use_letsencrypt:
                proxy_command = ["docker-compose",
                                 "up", "-d"]
                CLI.run_command(proxy_command,
                                config_object.get_letsencrypt_repo_path())

        if config.get('maintenance_enabled', False):
                CLI.colored_print("Maintenance mode is enabled. To resume "
                                  "normal operation, use `--stop-maintenance`",
                                  CLI.COLOR_INFO)
        elif not frontend_only:
            if not config_object.multi_servers or config_object.frontend:
                CLI.colored_print("Waiting for environment to be ready. "
                                  "It can take a few minutes.", CLI.COLOR_SUCCESS)
                cls.info()
            else:
                CLI.colored_print(("Backend server should be up & running! "
                                   "Please look at docker logs for further "
                                   "information"), CLI.COLOR_WARNING)

    @classmethod
    def stop(cls, output=True, frontend_only=False):
        """
        Stop containers
        """
        config_object = Config()
        config = config_object.get_config()

        if not config_object.multi_servers or config_object.frontend:
            # Shut down maintenance container in case it's up&running
            maintenance_down_command = [
                "docker-compose",
                "-f", "docker-compose.maintenance.yml",
                "-p", config_object.get_prefix("maintenance"),
                "down"]

            CLI.run_command(maintenance_down_command,
                            config.get("kobodocker_path"))

            # Shut down frontend containers
            frontend_command = ["docker-compose",
                                "-f", "docker-compose.frontend.yml",
                                "-f", "docker-compose.frontend.override.yml",
                                "-p", config_object.get_prefix("frontend"),
                                "down"]
            CLI.run_command(frontend_command, config.get("kobodocker_path"))

            # Stop reverse proxy if user uses it.
            if config_object.use_letsencrypt:
                proxy_command = ["docker-compose",
                                 "down"]
                CLI.run_command(proxy_command, config_object.get_letsencrypt_repo_path())

        if not frontend_only:
            if not config_object.multi_servers or config_object.master_backend:

                backend_role = config.get("backend_server_role", "master")

                backend_command = [
                    "docker-compose",
                    "-f",
                    "docker-compose.backend.{}.yml".format(backend_role),
                    "-f",
                    "docker-compose.backend.{}.override.yml".format(backend_role),
<<<<<<< HEAD
                    "-p", config_object.get_prefix("backend"),
                    "down"
                ]
                CLI.run_command(backend_command, config.get("kobodocker_path"))

=======
                    "down"
                ]
                if config.get("docker_prefix", "") != "":
                    backend_command.insert(-1, "-p")
                    backend_command.insert(-1, config.get("docker_prefix"))
                CLI.run_command(backend_command, config.get("kobodocker_path"))


>>>>>>> 12b45f83
        if output:
            CLI.colored_print("KoBoToolbox has been stopped", CLI.COLOR_SUCCESS)

    @classmethod
    def stop_maintenance(cls):
        """
        Stop containers
        """
        config_object = Config()
        config = config_object.get_config()

        if not config_object.multi_servers or config_object.frontend:
            # Shut down maintenance container in case it's up&running
            maintenance_down_command = [
                "docker-compose",
                "-f", "docker-compose.maintenance.yml",
                "-p", config_object.get_prefix("maintenance"),
                "down"]

            CLI.run_command(maintenance_down_command,
                            config.get("kobodocker_path"))

            # Create and start NGINX container
            frontend_command = ["docker-compose",
                                "-f", "docker-compose.frontend.yml",
                                "-f", "docker-compose.frontend.override.yml",
                                "-p", config_object.get_prefix("frontend"),
                                "up", "-d", "nginx"]
            CLI.run_command(frontend_command, config.get("kobodocker_path"))

            CLI.colored_print("Maintenance mode has been stopped",
                              CLI.COLOR_SUCCESS)

            config['maintenance_enabled'] = False
            config_object.write_config()

    @classmethod
    def update(cls):
        config_object = Config()
        config = config_object.get_config()

        Setup.update_kobodocker(config)
        CLI.colored_print("KoBoToolbox has been updated", CLI.COLOR_SUCCESS)

        # update itself
        git_command = ['git', 'pull', 'origin', Config.KOBO_INSTALL_BRANCH]
        CLI.run_command(git_command)
        CLI.colored_print("KoBoInstall has been updated", CLI.COLOR_SUCCESS)

        CLI.colored_print("╔═════════════════════════════════════════════════════╗",
                          CLI.COLOR_WARNING)
        CLI.colored_print("║ After an update, it's strongly recommended to run   ║",
                          CLI.COLOR_WARNING)
        CLI.colored_print("║ `./run.py --setup` to regenerate environment files. ║",
                          CLI.COLOR_WARNING)
        CLI.colored_print("╚═════════════════════════════════════════════════════╝",
                          CLI.COLOR_WARNING)

        CLI.colored_print("Do you want to proceed?", CLI.COLOR_SUCCESS)
        CLI.colored_print("\t1) Yes")
        CLI.colored_print("\t2) No")
        response = CLI.get_response([Config.TRUE, Config.FALSE], Config.TRUE)
        if response == Config.TRUE:
            current_config = config_object.build()
            Template.render(config_object)
            config_object.init_letsencrypt()
            Setup.update_hosts(current_config)

            CLI.colored_print("Do you want to (re)start containers?",
                              CLI.COLOR_SUCCESS)
            CLI.colored_print("\t1) Yes")
            CLI.colored_print("\t2) No")
            response = CLI.get_response([Config.TRUE, Config.FALSE], Config.TRUE)
            if response == Config.TRUE:
                Command.start()

    @classmethod
    def version(cls):
        git_commit_version_command = ["git", "rev-parse", "HEAD"]
        stdout = CLI.run_command(git_commit_version_command)
        CLI.colored_print("KoBoInstall Version: {} (build {})".format(
            Config.KOBO_INSTALL_VERSION,
            stdout.strip()[0:7],
        ), CLI.COLOR_SUCCESS)<|MERGE_RESOLUTION|>--- conflicted
+++ resolved
@@ -415,22 +415,11 @@
                     "docker-compose.backend.{}.yml".format(backend_role),
                     "-f",
                     "docker-compose.backend.{}.override.yml".format(backend_role),
-<<<<<<< HEAD
                     "-p", config_object.get_prefix("backend"),
                     "down"
                 ]
                 CLI.run_command(backend_command, config.get("kobodocker_path"))
 
-=======
-                    "down"
-                ]
-                if config.get("docker_prefix", "") != "":
-                    backend_command.insert(-1, "-p")
-                    backend_command.insert(-1, config.get("docker_prefix"))
-                CLI.run_command(backend_command, config.get("kobodocker_path"))
-
-
->>>>>>> 12b45f83
         if output:
             CLI.colored_print("KoBoToolbox has been stopped", CLI.COLOR_SUCCESS)
 
