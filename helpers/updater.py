--- conflicted
+++ resolved
@@ -15,11 +15,7 @@
     """
 
     @staticmethod
-<<<<<<< HEAD
-    def run(version='stable', cron=False):
-=======
-    def run(version='stable', update_self=True):
->>>>>>> aec205f6
+    def run(version='stable', cron=False, update_self=True):
         # Validate kobo-docker already exists and is valid
         Setup.validate_already_run()
 
@@ -28,19 +24,11 @@
             Setup.update_koboinstall(version)
             CLI.colored_print("KoBoInstall has been updated", CLI.COLOR_SUCCESS)
 
-<<<<<<< HEAD
-        # Reload modules
-        modules = list(sys.modules.values())
-        for module_ in modules:
-            if 'kobo-install' in str(module_):
-                reload(module_)
-=======
             # Reload this script to use `version`.
             # NB:`argv[0]` does not automatically get set to the executable
             # path as it usually would, so we have to do it manually--hence the
             # double `sys.executable`
             os.execl(sys.executable, sys.executable, *sys.argv)
->>>>>>> aec205f6
 
         # Update kobo-docker
         Setup.update_kobodocker()
